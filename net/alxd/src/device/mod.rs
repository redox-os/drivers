use std::convert::TryInto;
use std::{ptr, thread, time};

use common::io::{Io, Mmio};
use redox_scheme::scheme::SchemeSync;
use redox_scheme::CallerCtx;
use redox_scheme::OpenResult;
use syscall::error::{Error, Result, EACCES, EINVAL, EIO, EWOULDBLOCK};
use syscall::flag::{EventFlags, O_NONBLOCK};
use syscall::schemev2::NewFdFlags;

use common::dma::Dma;

use self::regs::*;

mod regs;

const ERR_ALOAD: usize = 1;
const ERR_RSTMAC: usize = 2;
const ERR_PARM: usize = 3;
const ERR_MIIBUSY: usize = 4;
const LINK_TIMEOUT: usize = 8;

const FLAG_HALT: u32 = 0;
const FLAG_TASK_RESET: u32 = 1;
const FLAG_TASK_CHK_LINK: u32 = 2;
const FLAG_TASK_UPDATE_SMB: u32 = 3;

const HALF_DUPLEX: u8 = 1;
const FULL_DUPLEX: u8 = 2;

const SPEED_0: u16 = 0;
const SPEED_10: u16 = 10;
const SPEED_100: u16 = 100;
const SPEED_1000: u16 = 1000;

const FC_RX: u8 = 0x01;
const FC_TX: u8 = 0x02;
const FC_ANEG: u8 = 0x04;

const CAP_GIGA: u32 = 1 << 0;
const CAP_PTP: u32 = 1 << 1;
const CAP_AZ: u32 = 1 << 2;
const CAP_L0S: u32 = 1 << 3;
const CAP_L1: u32 = 1 << 4;
const CAP_SWOI: u32 = 1 << 5;
const CAP_RSS: u32 = 1 << 6;
const CAP_MSIX: u32 = 1 << 7;
/* support Multi-TX-Q */
const CAP_MTQ: u32 = 1 << 8;
/* support Multi-RX-Q */
const CAP_MRQ: u32 = 1 << 9;

const ISR_MISC: u32 = ISR_PCIE_LNKDOWN | ISR_DMAW | ISR_DMAR | ISR_SMB | ISR_MANU | ISR_TIMER;

const ISR_FATAL: u32 = ISR_PCIE_LNKDOWN | ISR_DMAW | ISR_DMAR;

const ISR_ALERT: u32 = ISR_RXF_OV | ISR_TXF_UR | ISR_RFD_UR;

const ISR_ALL_QUEUES: u32 = ISR_TX_Q0
    | ISR_TX_Q1
    | ISR_TX_Q2
    | ISR_TX_Q3
    | ISR_RX_Q0
    | ISR_RX_Q1
    | ISR_RX_Q2
    | ISR_RX_Q3
    | ISR_RX_Q4
    | ISR_RX_Q5
    | ISR_RX_Q6
    | ISR_RX_Q7;

const PCI_COMMAND_IO: u16 = 0x1; /* Enable response in I/O space */
const PCI_COMMAND_MEMORY: u16 = 0x2; /* Enable response in Memory space */
const PCI_COMMAND_MASTER: u16 = 0x4; /* Enable bus mastering */
const PCI_COMMAND_SPECIAL: u16 = 0x8; /* Enable response to special cycles */
const PCI_COMMAND_INVALIDATE: u16 = 0x10; /* Use memory write and invalidate */
const PCI_COMMAND_VGA_PALETTE: u16 = 0x20; /* Enable palette snooping */
const PCI_COMMAND_PARITY: u16 = 0x40; /* Enable parity checking */
const PCI_COMMAND_WAIT: u16 = 0x80; /* Enable address/data stepping */
const PCI_COMMAND_SERR: u16 = 0x100; /* Enable SERR */
const PCI_COMMAND_FAST_BACK: u16 = 0x200; /* Enable back-to-back writes */
const PCI_COMMAND_INTX_DISABLE: u16 = 0x400; /* INTx Emulation Disable */

/// MII basic mode control register
const MII_BMCR: u16 = 0x00;
const BMCR_FULLDPLX: u16 = 0x0100;
const BMCR_ANRESTART: u16 = 0x0200;
const BMCR_ANENABLE: u16 = 0x1000;
const BMCR_SPEED100: u16 = 0x2000;
const BMCR_RESET: u16 = 0x8000;

/// MII basic mode status register
const MII_BMSR: u16 = 0x01;
const BMSR_LSTATUS: u16 = 0x0004;

/// MII advertisement register
const MII_ADVERTISE: u16 = 0x04;

/// MII 1000BASE-T control
const MII_CTRL1000: u16 = 0x09;

const ETH_HLEN: u16 = 14;

const ADVERTISED_10baseT_Half: u32 = 1 << 0;
const ADVERTISED_10baseT_Full: u32 = 1 << 1;
const ADVERTISED_100baseT_Half: u32 = 1 << 2;
const ADVERTISED_100baseT_Full: u32 = 1 << 3;
const ADVERTISED_1000baseT_Half: u32 = 1 << 4;
const ADVERTISED_1000baseT_Full: u32 = 1 << 5;
const ADVERTISED_Autoneg: u32 = 1 << 6;
const ADVERTISED_Pause: u32 = 1 << 13;
const ADVERTISED_Asym_Pause: u32 = 1 << 14;

const ADVERTISE_CSMA: u32 = 0x0001; /* Only selector supported     */
const ADVERTISE_10HALF: u32 = 0x0020; /* Try for 10mbps half-duplex  */
const ADVERTISE_1000XFULL: u32 = 0x0020; /* Try for 1000BASE-X full-duplex */
const ADVERTISE_10FULL: u32 = 0x0040; /* Try for 10mbps full-duplex  */
const ADVERTISE_1000XHALF: u32 = 0x0040; /* Try for 1000BASE-X half-duplex */
const ADVERTISE_100HALF: u32 = 0x0080; /* Try for 100mbps half-duplex */
const ADVERTISE_1000XPAUSE: u32 = 0x0080; /* Try for 1000BASE-X pause    */
const ADVERTISE_100FULL: u32 = 0x0100; /* Try for 100mbps full-duplex */
const ADVERTISE_1000XPSE_ASYM: u32 = 0x0100; /* Try for 1000BASE-X asym pause */
const ADVERTISE_100BASE4: u32 = 0x0200; /* Try for 100mbps 4k packets  */
const ADVERTISE_PAUSE_CAP: u32 = 0x0400; /* Try for pause               */
const ADVERTISE_PAUSE_ASYM: u32 = 0x0800; /* Try for asymetric pause     */

const ADVERTISE_1000HALF: u32 = 0x0100;
const ADVERTISE_1000FULL: u32 = 0x0200;

macro_rules! FIELD_GETX {
    ($x:expr, $name:ident) => {
        ((($x) >> ${concat($name, _SHIFT)} & ${concat($name, _MASK)}))
    };
}

macro_rules! FIELDX {
    ($name:ident, $v:expr) => {
        (((($v) as u32) & ${concat($name, _MASK)}) << ${concat($name, _SHIFT)})
    };
}

macro_rules! FIELD_SETS {
    ($x:expr, $name:ident, $v:expr) => {{
        ($x) = (($x) & !(${concat($name, _MASK)} << ${concat($name, _SHIFT)}))
            | (((($v) as u16) & ${concat($name, _MASK)}) << ${concat($name, _SHIFT)})
    }};
}

macro_rules! FIELD_SET32 {
    ($x:expr, $name:ident, $v:expr) => {{
        ($x) = (($x) & !(${concat($name, _MASK)} << ${concat($name, _SHIFT)}))
            | (((($v) as u32) & ${concat($name, _MASK)}) << ${concat($name, _SHIFT)})
    }};
}

fn udelay(micros: u32) {
    thread::sleep(time::Duration::new(0, micros * 1000));
}

fn ethtool_adv_to_mii_adv_t(ethadv: u32) -> u32 {
    let mut result: u32 = 0;

    if (ethadv & ADVERTISED_10baseT_Half > 0) {
        result |= ADVERTISE_10HALF;
    }
    if (ethadv & ADVERTISED_10baseT_Full > 0) {
        result |= ADVERTISE_10FULL;
    }
    if (ethadv & ADVERTISED_100baseT_Half > 0) {
        result |= ADVERTISE_100HALF;
    }
    if (ethadv & ADVERTISED_100baseT_Full > 0) {
        result |= ADVERTISE_100FULL;
    }
    if (ethadv & ADVERTISED_Pause > 0) {
        result |= ADVERTISE_PAUSE_CAP;
    }
    if (ethadv & ADVERTISED_Asym_Pause > 0) {
        result |= ADVERTISE_PAUSE_ASYM;
    }

    return result;
}

fn ethtool_adv_to_mii_ctrl1000_t(ethadv: u32) -> u32 {
    let mut result: u32 = 0;

    if (ethadv & ADVERTISED_1000baseT_Half > 0) {
        result |= ADVERTISE_1000HALF;
    }
    if (ethadv & ADVERTISED_1000baseT_Full > 0) {
        result |= ADVERTISE_1000FULL;
    }

    return result;
}

/// Transmit packet descriptor
#[repr(C, packed)]
struct Tpd {
    blen: Mmio<u16>,
    vlan: Mmio<u16>,
    flags: Mmio<u32>,
    addr_low: Mmio<u32>,
    addr_high: Mmio<u32>,
}

/// Receive free descriptor
#[repr(C, packed)]
struct Rfd {
    addr_low: Mmio<u32>,
    addr_high: Mmio<u32>,
}

/// Receive return descriptor
#[repr(C, packed)]
struct Rrd {
    checksum: Mmio<u16>,
    rfd: Mmio<u16>,
    rss: Mmio<u32>,
    vlan: Mmio<u16>,
    proto: Mmio<u8>,
    rss_flags: Mmio<u8>,
    len: Mmio<u16>,
    flags: Mmio<u16>,
}

pub struct Alx {
    base: usize,

    vendor_id: u16,
    device_id: u16,
    subdev_id: u16,
    subven_id: u16,
    revision: u8,

    cap: u32,
    flag: u32,

    mtu: u16,
    imt: u16,
    dma_chnl: u8,
    ith_tpd: u32,
    mc_hash: [u32; 2],

    wrr: [u32; 4],
    wrr_ctrl: u32,

    imask: u32,
    smb_timer: u32,
    link_up: bool,
    link_speed: u16,
    link_duplex: u8,

    adv_cfg: u32,
    flowctrl: u8,

    rx_ctrl: u32,

    lnk_patch: bool,
    hib_patch: bool,
    is_fpga: bool,

    rfd_buffer: [Dma<[u8; 16384]>; 16],
    rfd_ring: Dma<[Rfd; 16]>,
    rrd_ring: Dma<[Rrd; 16]>,
    tpd_buffer: [Dma<[u8; 16384]>; 16],
    tpd_ring: [Dma<[Tpd; 16]>; 4],
}

fn dma_array<T, const N: usize>() -> Result<[Dma<T>; N]> {
    Ok((0..N)
        .map(|_| Ok(Dma::zeroed().map(|dma| unsafe { dma.assume_init() })?))
        .collect::<Result<Vec<_>>>()?
        .try_into()
        .unwrap_or_else(|_| unreachable!()))
}

impl Alx {
    pub unsafe fn new(base: usize) -> Result<Self> {
        let mut module = Alx {
            base,

            vendor_id: 0,
            device_id: 0,
            subdev_id: 0,
            subven_id: 0,
            revision: 0,

            cap: 0,
            flag: 0,

            mtu: 1500, /*TODO: Get from adapter?*/
            imt: 200,
            dma_chnl: 0,
            ith_tpd: 5, /* ~ size of tpd_ring / 3 */
            mc_hash: [0; 2],

            wrr: [4; 4],
            wrr_ctrl: WRR_PRI_RESTRICT_NONE,

            imask: ISR_MISC,
            smb_timer: 400,
            link_up: false,
            link_speed: 0,
            link_duplex: 0,

            adv_cfg: ADVERTISED_Autoneg
                | ADVERTISED_10baseT_Half
                | ADVERTISED_10baseT_Full
                | ADVERTISED_100baseT_Full
                | ADVERTISED_100baseT_Half
                | ADVERTISED_1000baseT_Full,
            flowctrl: FC_ANEG | FC_RX | FC_TX,

            rx_ctrl: MAC_CTRL_WOLSPED_SWEN
                | MAC_CTRL_MHASH_ALG_HI5B
                | MAC_CTRL_BRD_EN
                | MAC_CTRL_PCRCE
                | MAC_CTRL_CRCE
                | MAC_CTRL_RXFC_EN
                | MAC_CTRL_TXFC_EN
                | FIELDX!(MAC_CTRL_PRMBLEN, 7),

            lnk_patch: false,
            hib_patch: false,
            is_fpga: false,

            rfd_buffer: dma_array()?,
            rfd_ring: Dma::zeroed()?.assume_init(),
            rrd_ring: Dma::zeroed()?.assume_init(),
            tpd_buffer: dma_array()?,
            tpd_ring: dma_array()?,
        };

        module.init()?;

        Ok(module)
    }

    pub fn revid(&self) -> u8 {
        self.revision >> PCI_REVID_SHIFT
    }

    pub fn with_cr(&self) -> bool {
        self.revision & 1 > 0
    }

    unsafe fn handle_intr_misc(&mut self, intr: u32) -> bool {
        if (intr & ISR_FATAL > 0) {
            println!("intr-fatal: {:X}", intr);
            self.flag |= FLAG_TASK_RESET;
            self.task();
            return true;
        }

        if (intr & ISR_ALERT > 0) {
            println!("interrupt alert: {:X}", intr);
        }

        if (intr & ISR_SMB > 0) {
            self.flag |= FLAG_TASK_UPDATE_SMB;
            self.task();
        }

        if (intr & ISR_PHY > 0) {
            /* suppress PHY interrupt, because the source
             * is from PHY internal. only the internal status
             * is cleared, the interrupt status could be cleared.
             */
            self.imask &= !ISR_PHY;
            let imask = self.imask;
            self.reg_write(IMR, imask);
            self.flag |= FLAG_TASK_CHK_LINK;
            self.task();
        }

        return false;
    }

    unsafe fn intr_1(&mut self, mut intr: u32) -> bool {
        /* ACK interrupt */
        println!("ACK interrupt: {:X}", intr | ISR_DIS);
        self.reg_write(ISR, intr | ISR_DIS);
        intr &= self.imask;

        if (self.handle_intr_misc(intr)) {
            return true;
        }

        if (intr & (ISR_TX_Q0 | ISR_RX_Q0) > 0) {
            println!("TX | RX");
            //TODO: napi_schedule(&adpt->qnapi[0]->napi);
            /* mask rx/tx interrupt, enable them when napi complete */
            self.imask &= !ISR_ALL_QUEUES;
            let imask = self.imask;
            self.reg_write(IMR, imask);
        }

        self.reg_write(ISR, 0);

        return true;
    }

    pub unsafe fn intr_legacy(&mut self) -> bool {
        /* read interrupt status */
        let intr = self.reg_read(ISR);
        if (intr & ISR_DIS > 0 || intr & self.imask == 0) {
            let mask = self.reg_read(IMR);
            println!(
                "seems a wild interrupt, intr={:X}, imask={:X}, mask={:X}",
                intr, self.imask, mask
            );

            return false;
        }

        return self.intr_1(intr);
    }

    pub fn next_reg_read(&self) -> usize {
        /*
        let head = unsafe { self.reg_read(RDH) };
        let mut tail = unsafe { self.reg_read(RDT) };

        tail += 1;
        if tail >= self.receive_ring.len() as u32 {
            tail = 0;
        }

        if tail != head {
            let rd = unsafe { &* (self.receive_ring.as_ptr().offset(tail as isize) as *const Rd) };
            if rd.status & RD_DD == RD_DD {
                return rd.length as usize;
            }
        }

        0
        */
        0
    }

    unsafe fn reg_read(&self, register: u32) -> u32 {
        ptr::read_volatile((self.base + register as usize) as *mut u32)
    }

    unsafe fn reg_write(&self, register: u32, data: u32) -> u32 {
        ptr::write_volatile((self.base + register as usize) as *mut u32, data);
        ptr::read_volatile((self.base + register as usize) as *mut u32)
    }

    unsafe fn wait_mdio_idle(&mut self) -> bool {
        let mut val: u32;
        let mut i: u32 = 0;

        while (i < MDIO_MAX_AC_TO) {
            val = self.reg_read(MDIO);
            if (val & MDIO_BUSY == 0) {
                break;
            }
            udelay(10);
            i += 1;
        }
        return i != MDIO_MAX_AC_TO;
    }

    unsafe fn stop_phy_polling(&mut self) {
        if (!self.is_fpga) {
            return;
        }

        self.reg_write(MDIO, 0);
        self.wait_mdio_idle();
    }

    unsafe fn start_phy_polling(&mut self, clk_sel: u16) {
        let mut val: u32;

        if (!self.is_fpga) {
            return;
        }

        val = MDIO_SPRES_PRMBL
            | FIELDX!(MDIO_CLK_SEL, clk_sel)
            | FIELDX!(MDIO_REG, 1)
            | MDIO_START
            | MDIO_OP_READ;
        self.reg_write(MDIO, val);
        self.wait_mdio_idle();
        val |= MDIO_AUTO_POLLING;
        val &= !MDIO_START;
        self.reg_write(MDIO, val);
        udelay(30);
    }

    unsafe fn read_phy_core(&mut self, ext: bool, dev: u8, reg: u16, phy_data: &mut u16) -> usize {
        let mut val: u32;
        let clk_sel: u16;
        let err: usize;

        self.stop_phy_polling();

        *phy_data = 0;

        /* use slow clock when it's in hibernation status */
        clk_sel = if !self.link_up {
            MDIO_CLK_SEL_25MD128
        } else {
            MDIO_CLK_SEL_25MD4
        };

        if (ext) {
            val = FIELDX!(MDIO_EXTN_DEVAD, dev) | FIELDX!(MDIO_EXTN_REG, reg);
            self.reg_write(MDIO_EXTN, val);

            val = MDIO_SPRES_PRMBL
                | FIELDX!(MDIO_CLK_SEL, clk_sel)
                | MDIO_START
                | MDIO_MODE_EXT
                | MDIO_OP_READ;
        } else {
            val = MDIO_SPRES_PRMBL
                | FIELDX!(MDIO_CLK_SEL, clk_sel)
                | FIELDX!(MDIO_REG, reg)
                | MDIO_START
                | MDIO_OP_READ;
        }
        self.reg_write(MDIO, val);

        if (!self.wait_mdio_idle()) {
            err = ERR_MIIBUSY;
        } else {
            val = self.reg_read(MDIO);
            *phy_data = FIELD_GETX!(val, MDIO_DATA) as u16;
            err = 0;
        }

        self.start_phy_polling(clk_sel);

        return err;
    }

    unsafe fn write_phy_core(&mut self, ext: bool, dev: u8, reg: u16, phy_data: u16) -> usize {
        let mut val: u32;
        let clk_sel: u16;
        let mut err: usize = 0;

        self.stop_phy_polling();

        /* use slow clock when it's in hibernation status */
        clk_sel = if !self.link_up {
            MDIO_CLK_SEL_25MD128
        } else {
            MDIO_CLK_SEL_25MD4
        };

        if (ext) {
            val = FIELDX!(MDIO_EXTN_DEVAD, dev) | FIELDX!(MDIO_EXTN_REG, reg);
            self.reg_write(MDIO_EXTN, val);

            val = MDIO_SPRES_PRMBL
                | FIELDX!(MDIO_CLK_SEL, clk_sel)
                | FIELDX!(MDIO_DATA, phy_data)
                | MDIO_START
                | MDIO_MODE_EXT;
        } else {
            val = MDIO_SPRES_PRMBL
                | FIELDX!(MDIO_CLK_SEL, clk_sel)
                | FIELDX!(MDIO_REG, reg)
                | FIELDX!(MDIO_DATA, phy_data)
                | MDIO_START;
        }
        self.reg_write(MDIO, val);

        if !self.wait_mdio_idle() {
            err = ERR_MIIBUSY;
        }

        self.start_phy_polling(clk_sel);

        return err;
    }

    unsafe fn read_phy_reg(&mut self, reg: u16, phy_data: &mut u16) -> usize {
        self.read_phy_core(false, 0, reg, phy_data)
    }

    unsafe fn write_phy_reg(&mut self, reg: u16, phy_data: u16) -> usize {
        self.write_phy_core(false, 0, reg, phy_data)
    }

    unsafe fn read_phy_ext(&mut self, dev: u8, reg: u16, data: &mut u16) -> usize {
        self.read_phy_core(true, dev, reg, data)
    }

    unsafe fn write_phy_ext(&mut self, dev: u8, reg: u16, data: u16) -> usize {
        self.write_phy_core(true, dev, reg, data)
    }

    unsafe fn read_phy_dbg(&mut self, reg: u16, data: &mut u16) -> usize {
        let err = self.write_phy_reg(MII_DBG_ADDR, reg);
        if (err > 0) {
            return err;
        }

        self.read_phy_reg(MII_DBG_DATA, data)
    }

    unsafe fn write_phy_dbg(&mut self, reg: u16, data: u16) -> usize {
        let err = self.write_phy_reg(MII_DBG_ADDR, reg);
        if (err > 0) {
            return err;
        }

        self.write_phy_reg(MII_DBG_DATA, data)
    }

    unsafe fn enable_aspm(&mut self, l0s_en: bool, l1_en: bool) {
        let mut pmctrl: u32;
        let rev: u8 = self.revid();

        pmctrl = self.reg_read(PMCTRL);

        FIELD_SET32!(pmctrl, PMCTRL_LCKDET_TIMER, PMCTRL_LCKDET_TIMER_DEF);
        pmctrl |= PMCTRL_RCVR_WT_1US | PMCTRL_L1_CLKSW_EN | PMCTRL_L1_SRDSRX_PWD;
        FIELD_SET32!(pmctrl, PMCTRL_L1REQ_TO, PMCTRL_L1REG_TO_DEF);
        FIELD_SET32!(pmctrl, PMCTRL_L1_TIMER, PMCTRL_L1_TIMER_16US);
        pmctrl &= !(PMCTRL_L1_SRDS_EN
            | PMCTRL_L1_SRDSPLL_EN
            | PMCTRL_L1_BUFSRX_EN
            | PMCTRL_SADLY_EN
            | PMCTRL_HOTRST_WTEN
            | PMCTRL_L0S_EN
            | PMCTRL_L1_EN
            | PMCTRL_ASPM_FCEN
            | PMCTRL_TXL1_AFTER_L0S
            | PMCTRL_RXL1_AFTER_L0S);
        if ((rev == REV_A0 || rev == REV_A1) && self.with_cr()) {
            pmctrl |= PMCTRL_L1_SRDS_EN | PMCTRL_L1_SRDSPLL_EN;
        }

        if (l0s_en) {
            pmctrl |= (PMCTRL_L0S_EN | PMCTRL_ASPM_FCEN);
        }
        if (l1_en) {
            pmctrl |= (PMCTRL_L1_EN | PMCTRL_ASPM_FCEN);
        }

        self.reg_write(PMCTRL, pmctrl);
    }

    unsafe fn reset_pcie(&mut self) {
        let mut val: u32;
        let rev: u8 = self.revid();

        /* Workaround for PCI problem when BIOS sets MMRBC incorrectly. */
        let mut val16 = ptr::read((self.base + 4) as *const u16);
        if (val16 & (PCI_COMMAND_MASTER | PCI_COMMAND_MEMORY | PCI_COMMAND_IO) == 0
            || val16 & PCI_COMMAND_INTX_DISABLE > 0)
        {
            println!("Fix PCI_COMMAND_INTX_DISABLE");
            val16 = (val16 | (PCI_COMMAND_MASTER | PCI_COMMAND_MEMORY | PCI_COMMAND_IO))
                & !PCI_COMMAND_INTX_DISABLE;
            ptr::write((self.base + 4) as *mut u16, val16);
        }

        /* clear WoL setting/status */
<<<<<<< HEAD
        val = self.reg_read(WOL0);
        self.reg_write(WOL0, 0);
=======
        self.read(WOL0);
        self.write(WOL0, 0);
>>>>>>> 2f90aee2

        /* deflt val of PDLL D3PLLOFF */
        val = self.reg_read(PDLL_TRNS1);
        self.reg_write(PDLL_TRNS1, val & !PDLL_TRNS1_D3PLLOFF_EN);

        /* mask some pcie error bits */
        val = self.reg_read(UE_SVRT);
        val &= !(UE_SVRT_DLPROTERR | UE_SVRT_FCPROTERR);
        self.reg_write(UE_SVRT, val);

        /* wol 25M  & pclk */
        val = self.reg_read(MASTER);
        if ((rev == REV_A0 || rev == REV_A1) && self.with_cr()) {
            if ((val & MASTER_WAKEN_25M) == 0 || (val & MASTER_PCLKSEL_SRDS) == 0) {
                self.reg_write(MASTER, val | MASTER_PCLKSEL_SRDS | MASTER_WAKEN_25M);
            }
        } else {
            if ((val & MASTER_WAKEN_25M) == 0 || (val & MASTER_PCLKSEL_SRDS) != 0) {
                self.reg_write(MASTER, (val & !MASTER_PCLKSEL_SRDS) | MASTER_WAKEN_25M);
            }
        }

        /* ASPM setting */
        let l0s_en = self.cap & CAP_L0S > 0;
        let l1_en = self.cap & CAP_L1 > 0;
        self.enable_aspm(l0s_en, l1_en);

        udelay(10);
    }

    unsafe fn reset_phy(&mut self) {
        let mut i: u32;
        let mut val: u32;
        let mut phy_val: u16 = 0;

        /* (DSP)reset PHY core */
        val = self.reg_read(PHY_CTRL);
        val &= !(PHY_CTRL_DSPRST_OUT
            | PHY_CTRL_IDDQ
            | PHY_CTRL_GATE_25M
            | PHY_CTRL_POWER_DOWN
            | PHY_CTRL_CLS);
        val |= PHY_CTRL_RST_ANALOG;

        if (!self.hib_patch) {
            val |= (PHY_CTRL_HIB_PULSE | PHY_CTRL_HIB_EN);
        } else {
            val &= !(PHY_CTRL_HIB_PULSE | PHY_CTRL_HIB_EN);
        }
        self.reg_write(PHY_CTRL, val);
        udelay(10);
        self.reg_write(PHY_CTRL, val | PHY_CTRL_DSPRST_OUT);

        /* delay 800us */
        i = 0;
        while (i < PHY_CTRL_DSPRST_TO) {
            udelay(10);
            i += 1;
        }

        if !self.is_fpga {
            /* phy power saving & hib */
            if (!self.hib_patch) {
                self.write_phy_dbg(MIIDBG_LEGCYPS, LEGCYPS_DEF);
                self.write_phy_dbg(MIIDBG_SYSMODCTRL, SYSMODCTRL_IECHOADJ_DEF);
                self.write_phy_ext(MIIEXT_PCS, MIIEXT_VDRVBIAS, VDRVBIAS_DEF);
            } else {
                self.write_phy_dbg(MIIDBG_LEGCYPS, LEGCYPS_DEF & !LEGCYPS_EN);
                self.write_phy_dbg(MIIDBG_HIBNEG, HIBNEG_NOHIB);
                self.write_phy_dbg(MIIDBG_GREENCFG, GREENCFG_DEF);
            }

            /* EEE advertisement */
            if (self.cap & CAP_AZ > 0) {
                let eeeadv = if self.cap & CAP_GIGA > 0 {
                    LOCAL_EEEADV_1000BT | LOCAL_EEEADV_100BT
                } else {
                    LOCAL_EEEADV_100BT
                };
                self.write_phy_ext(MIIEXT_ANEG, MIIEXT_LOCAL_EEEADV, eeeadv);
                /* half amplify */
                self.write_phy_dbg(MIIDBG_AZ_ANADECT, AZ_ANADECT_DEF);
            } else {
                val = self.reg_read(LPI_CTRL);
                self.reg_write(LPI_CTRL, val & (!LPI_CTRL_EN));
                self.write_phy_ext(MIIEXT_ANEG, MIIEXT_LOCAL_EEEADV, 0);
            }

            /* phy power saving */
            self.write_phy_dbg(MIIDBG_TST10BTCFG, TST10BTCFG_DEF);
            self.write_phy_dbg(MIIDBG_SRDSYSMOD, SRDSYSMOD_DEF);
            self.write_phy_dbg(MIIDBG_TST100BTCFG, TST100BTCFG_DEF);
            self.write_phy_dbg(MIIDBG_ANACTRL, ANACTRL_DEF);
            self.read_phy_dbg(MIIDBG_GREENCFG2, &mut phy_val);
            self.write_phy_dbg(MIIDBG_GREENCFG2, phy_val & (!GREENCFG2_GATE_DFSE_EN));
            /* rtl8139c, 120m issue */
            self.write_phy_ext(MIIEXT_ANEG, MIIEXT_NLP78, MIIEXT_NLP78_120M_DEF);
            self.write_phy_ext(MIIEXT_ANEG, MIIEXT_S3DIG10, MIIEXT_S3DIG10_DEF);

            if (self.lnk_patch) {
                /* Turn off half amplitude */
                self.read_phy_ext(MIIEXT_PCS, MIIEXT_CLDCTRL3, &mut phy_val);
                self.write_phy_ext(
                    MIIEXT_PCS,
                    MIIEXT_CLDCTRL3,
                    phy_val | CLDCTRL3_BP_CABLE1TH_DET_GT,
                );
                /* Turn off Green feature */
                self.read_phy_dbg(MIIDBG_GREENCFG2, &mut phy_val);
                self.write_phy_dbg(MIIDBG_GREENCFG2, phy_val | GREENCFG2_BP_GREEN);
                /* Turn off half Bias */
                self.read_phy_ext(MIIEXT_PCS, MIIEXT_CLDCTRL5, &mut phy_val);
                self.write_phy_ext(
                    MIIEXT_PCS,
                    MIIEXT_CLDCTRL5,
                    phy_val | CLDCTRL5_BP_VD_HLFBIAS,
                );
            }
        }

        /* set phy interrupt mask */
        self.write_phy_reg(MII_IER, IER_LINK_UP | IER_LINK_DOWN);
    }

    unsafe fn stop_mac(&mut self) -> usize {
        let txq: u32;
        let rxq: u32;
        let mut val: u32;
        let mut i: u32;

        rxq = self.reg_read(RXQ0);
        self.reg_write(RXQ0, rxq & (!RXQ0_EN));
        txq = self.reg_read(TXQ0);
        self.reg_write(TXQ0, txq & (!TXQ0_EN));

        udelay(40);

        self.rx_ctrl &= !(MAC_CTRL_RX_EN | MAC_CTRL_TX_EN);
        self.reg_write(MAC_CTRL, self.rx_ctrl);

        i = 0;
        while i < DMA_MAC_RST_TO {
            val = self.reg_read(MAC_STS);
            if (val & MAC_STS_IDLE == 0) {
                break;
            }
            udelay(10);
            i += 1;
        }

        return if (DMA_MAC_RST_TO == i) {
            ERR_RSTMAC as usize
        } else {
            0
        };
    }

    unsafe fn start_mac(&mut self) {
        let mut mac: u32;
        let txq: u32;
        let rxq: u32;

        rxq = self.reg_read(RXQ0);
        self.reg_write(RXQ0, rxq | RXQ0_EN);
        txq = self.reg_read(TXQ0);
        self.reg_write(TXQ0, txq | TXQ0_EN);

        mac = self.rx_ctrl;
        if (self.link_duplex == FULL_DUPLEX) {
            mac |= MAC_CTRL_FULLD;
        } else {
            mac &= !MAC_CTRL_FULLD;
        }
        FIELD_SET32!(
            mac,
            MAC_CTRL_SPEED,
            if self.link_speed == 1000 {
                MAC_CTRL_SPEED_1000
            } else {
                MAC_CTRL_SPEED_10_100
            }
        );
        mac |= MAC_CTRL_TX_EN | MAC_CTRL_RX_EN;
        self.rx_ctrl = mac;
        self.reg_write(MAC_CTRL, mac);
    }

    unsafe fn reset_osc(&mut self, rev: u8) {
        let mut val: u32;
        let mut val2: u32;

        /* clear Internal OSC settings, switching OSC by hw itself */
        val = self.reg_read(MISC3);
        self.reg_write(MISC3, (val & !MISC3_25M_BY_SW) | MISC3_25M_NOTO_INTNL);

        /* 25M clk from chipset may be unstable 1s after de-assert of
         * PERST, driver need re-calibrate before enter Sleep for WoL
         */
        val = self.reg_read(MISC);
        if (rev >= REV_B0) {
            /* restore over current protection def-val,
             * this val could be reset by MAC-RST
             */
            FIELD_SET32!(val, MISC_PSW_OCP, MISC_PSW_OCP_DEF);
            /* a 0->1 change will update the internal val of osc */
            val &= !MISC_INTNLOSC_OPEN;
            self.reg_write(MISC, val);
            self.reg_write(MISC, val | MISC_INTNLOSC_OPEN);
            /* hw will automatically dis OSC after cab. */
            val2 = self.reg_read(MSIC2);
            val2 &= !MSIC2_CALB_START;
            self.reg_write(MSIC2, val2);
            self.reg_write(MSIC2, val2 | MSIC2_CALB_START);
        } else {
            val &= !MISC_INTNLOSC_OPEN;
            /* disable isoloate for A0 */
            if (rev == REV_A0 || rev == REV_A1) {
                val &= !MISC_ISO_EN;
            }

            self.reg_write(MISC, val | MISC_INTNLOSC_OPEN);
            self.reg_write(MISC, val);
        }

        udelay(20);
    }

    unsafe fn reset_mac(&mut self) -> usize {
        let mut val: u32;
        let mut pmctrl: u32;
        let mut i: u32;
        let ret: usize;
        let rev: u8;
        let a_cr: bool;

        pmctrl = 0;
        rev = self.revid();
        a_cr = (rev == REV_A0 || rev == REV_A1) && self.with_cr();

        /* disable all interrupts, RXQ/TXQ */
        self.reg_write(MSIX_MASK, 0xFFFFFFFF);
        self.reg_write(IMR, 0);
        self.reg_write(ISR, ISR_DIS);

        ret = self.stop_mac();
        if (ret > 0) {
            return ret;
        }

        /* mac reset workaroud */
        self.reg_write(RFD_PIDX, 1);

        /* dis l0s/l1 before mac reset */
        if (a_cr) {
            pmctrl = self.reg_read(PMCTRL);
            if ((pmctrl & (PMCTRL_L1_EN | PMCTRL_L0S_EN)) != 0) {
                self.reg_write(PMCTRL, pmctrl & !(PMCTRL_L1_EN | PMCTRL_L0S_EN));
            }
        }

        /* reset whole mac safely */
        val = self.reg_read(MASTER);
        self.reg_write(MASTER, val | MASTER_DMA_MAC_RST | MASTER_OOB_DIS);

        /* make sure it's real idle */
        udelay(10);
        i = 0;
        while (i < DMA_MAC_RST_TO) {
            val = self.reg_read(RFD_PIDX);
            if (val == 0) {
                break;
            }
            udelay(10);
            i += 1;
        }
        while (i < DMA_MAC_RST_TO) {
            val = self.reg_read(MASTER);
            if ((val & MASTER_DMA_MAC_RST) == 0) {
                break;
            }
            udelay(10);
            i += 1;
        }
        if (i == DMA_MAC_RST_TO) {
            return ERR_RSTMAC;
        }
        udelay(10);

        if (a_cr) {
            /* set MASTER_PCLKSEL_SRDS (affect by soft-rst, PERST) */
            self.reg_write(MASTER, val | MASTER_PCLKSEL_SRDS);
            /* resoter l0s / l1 */
            if (pmctrl & (PMCTRL_L1_EN | PMCTRL_L0S_EN) > 0) {
                self.reg_write(PMCTRL, pmctrl);
            }
        }

        self.reset_osc(rev);
        /* clear Internal OSC settings, switching OSC by hw itself,
         * disable isoloate for A version
         */
        val = self.reg_read(MISC3);
        self.reg_write(MISC3, (val & !MISC3_25M_BY_SW) | MISC3_25M_NOTO_INTNL);
        val = self.reg_read(MISC);
        val &= !MISC_INTNLOSC_OPEN;
        if (rev == REV_A0 || rev == REV_A1) {
            val &= !MISC_ISO_EN;
        }
        self.reg_write(MISC, val);
        udelay(20);

        /* driver control speed/duplex, hash-alg */
        self.reg_write(MAC_CTRL, self.rx_ctrl);

        /* clk sw */
        val = self.reg_read(SERDES);
        self.reg_write(SERDES, val | SERDES_MACCLK_SLWDWN | SERDES_PHYCLK_SLWDWN);

        /* mac reset cause MDIO ctrl restore non-polling status */
        if (self.is_fpga) {
            self.start_phy_polling(MDIO_CLK_SEL_25MD128);
        }

        return ret;
    }

    unsafe fn ethadv_to_hw_cfg(&self, ethadv_cfg: u32) -> u32 {
        let mut cfg: u32 = 0;

        if (ethadv_cfg & ADVERTISED_Autoneg > 0) {
            cfg |= DRV_PHY_AUTO;
            if (ethadv_cfg & ADVERTISED_10baseT_Half > 0) {
                cfg |= DRV_PHY_10;
            }
            if (ethadv_cfg & ADVERTISED_10baseT_Full > 0) {
                cfg |= DRV_PHY_10 | DRV_PHY_DUPLEX;
            }
            if (ethadv_cfg & ADVERTISED_100baseT_Half > 0) {
                cfg |= DRV_PHY_100;
            }
            if (ethadv_cfg & ADVERTISED_100baseT_Full > 0) {
                cfg |= DRV_PHY_100 | DRV_PHY_DUPLEX;
            }
            if (ethadv_cfg & ADVERTISED_1000baseT_Half > 0) {
                cfg |= DRV_PHY_1000;
            }
            if (ethadv_cfg & ADVERTISED_1000baseT_Full > 0) {
                cfg |= DRV_PHY_100 | DRV_PHY_DUPLEX;
            }
            if (ethadv_cfg & ADVERTISED_Pause > 0) {
                cfg |= ADVERTISE_PAUSE_CAP;
            }
            if (ethadv_cfg & ADVERTISED_Asym_Pause > 0) {
                cfg |= ADVERTISE_PAUSE_ASYM;
            }
            if (self.cap & CAP_AZ > 0) {
                cfg |= DRV_PHY_EEE;
            }
        } else {
            match (ethadv_cfg) {
                ADVERTISED_10baseT_Half => {
                    cfg |= DRV_PHY_10;
                }
                ADVERTISED_100baseT_Half => {
                    cfg |= DRV_PHY_100;
                }
                ADVERTISED_10baseT_Full => {
                    cfg |= DRV_PHY_10 | DRV_PHY_DUPLEX;
                }
                ADVERTISED_100baseT_Full => {
                    cfg |= DRV_PHY_100 | DRV_PHY_DUPLEX;
                }
                _ => (),
            }
        }

        return cfg;
    }

    unsafe fn setup_speed_duplex(&mut self, ethadv: u32, flowctrl: u8) -> usize {
        let mut adv: u32;
        let mut giga: u16;
        let mut cr: u16;
        let mut val: u32;
        let mut err: usize = 0;

        /* clear flag */
        self.write_phy_reg(MII_DBG_ADDR, 0);
        val = self.reg_read(DRV);
        FIELD_SET32!(val, DRV_PHY, 0);

        if (ethadv & ADVERTISED_Autoneg > 0) {
            adv = ADVERTISE_CSMA;
            adv |= ethtool_adv_to_mii_adv_t(ethadv);

            if (flowctrl & FC_ANEG == FC_ANEG) {
                if (flowctrl & FC_RX > 0) {
                    adv |= ADVERTISED_Pause;
                    if (flowctrl & FC_TX == 0) {
                        adv |= ADVERTISED_Asym_Pause;
                    }
                } else if (flowctrl & FC_TX > 0) {
                    adv |= ADVERTISED_Asym_Pause;
                }
            }
            giga = 0;
            if (self.cap & CAP_GIGA > 0) {
                giga = ethtool_adv_to_mii_ctrl1000_t(ethadv) as u16;
            }

            cr = BMCR_RESET | BMCR_ANENABLE | BMCR_ANRESTART;

            if (self.write_phy_reg(MII_ADVERTISE, adv as u16) > 0
                || self.write_phy_reg(MII_CTRL1000, giga) > 0
                || self.write_phy_reg(MII_BMCR, cr) > 0)
            {
                err = ERR_MIIBUSY;
            }
        } else {
            cr = BMCR_RESET;
            if (ethadv == ADVERTISED_100baseT_Half || ethadv == ADVERTISED_100baseT_Full) {
                cr |= BMCR_SPEED100;
            }
            if (ethadv == ADVERTISED_10baseT_Full || ethadv == ADVERTISED_100baseT_Full) {
                cr |= BMCR_FULLDPLX;
            }

            err = self.write_phy_reg(MII_BMCR, cr);
        }

        if (err == 0) {
            self.write_phy_reg(MII_DBG_ADDR, PHY_INITED);
            /* save config to HW */
            val |= self.ethadv_to_hw_cfg(ethadv);
        }

        self.reg_write(DRV, val);

        return err;
    }

    unsafe fn get_perm_macaddr(&mut self) -> [u8; 6] {
        let mac_low = self.reg_read(STAD0);
        let mac_high = self.reg_read(STAD1);
        [
            mac_low as u8,
            (mac_low >> 8) as u8,
            (mac_low >> 16) as u8,
            (mac_low >> 24) as u8,
            mac_high as u8,
            (mac_high >> 8) as u8,
        ]
    }

    unsafe fn get_phy_link(&mut self, link_up: &mut bool, speed: &mut u16) -> usize {
        let mut bmsr: u16 = 0;
        let mut giga: u16 = 0;
        let mut err: usize;

        self.read_phy_reg(MII_BMSR, &mut bmsr);
        err = self.read_phy_reg(MII_BMSR, &mut bmsr);
        if (err > 0) {
            return err;
        }

        if (bmsr & BMSR_LSTATUS == 0) {
            *link_up = false;
            return err;
        }

        *link_up = true;

        /* speed/duplex result is saved in PHY Specific Status Register */
        err = self.read_phy_reg(MII_GIGA_PSSR, &mut giga);
        if (err > 0) {
            return err;
        }

        if (giga & GIGA_PSSR_SPD_DPLX_RESOLVED == 0) {
            println!("PHY SPD/DPLX unresolved: {:X}", giga);
            err = (-EINVAL) as usize;
        } else {
            match (giga & GIGA_PSSR_SPEED) {
                GIGA_PSSR_1000MBS => *speed = SPEED_1000,
                GIGA_PSSR_100MBS => *speed = SPEED_100,
                GIGA_PSSR_10MBS => *speed = SPEED_10,
                _ => {
                    println!("PHY SPD/DPLX unresolved: {:X}", giga);
                    err = (-EINVAL) as usize;
                }
            }
            *speed += if (giga & GIGA_PSSR_DPLX > 0) {
                FULL_DUPLEX as u16
            } else {
                HALF_DUPLEX as u16
            };
        }

        return err;
    }

    fn show_speed(&self, speed: u16) {
        let desc = if speed == SPEED_1000 + FULL_DUPLEX as u16 {
            "1 Gbps Full"
        } else if speed == SPEED_100 + FULL_DUPLEX as u16 {
            "100 Mbps Full"
        } else if speed == SPEED_100 + HALF_DUPLEX as u16 {
            "100 Mbps Half"
        } else if speed == SPEED_10 + FULL_DUPLEX as u16 {
            "10 Mbps Full"
        } else if speed == SPEED_10 + HALF_DUPLEX as u16 {
            "10 Mbps Half"
        } else {
            "Unknown speed"
        };

        println!("NIC Link Up: {}", desc);
    }

    unsafe fn configure_basic(&mut self) {
        let mut val: u32;
        let raw_mtu: u32;
        let max_payload: u32;
        let val16: u16;
        let chip_rev = self.revid();

        /* mac address */
        //TODO alx_set_macaddr(hw, self.mac_addr);

        /* clk gating */
        self.reg_write(CLK_GATE, CLK_GATE_ALL_A0);

        /* idle timeout to switch clk_125M */
        if (chip_rev >= REV_B0) {
            self.reg_write(IDLE_DECISN_TIMER, IDLE_DECISN_TIMER_DEF);
        }

        /* stats refresh timeout */
        self.reg_write(SMB_TIMER, self.smb_timer * 500);

        /* intr moduration */
        val = self.reg_read(MASTER);
        val = val | MASTER_IRQMOD2_EN | MASTER_IRQMOD1_EN | MASTER_SYSALVTIMER_EN;
        self.reg_write(MASTER, val);
        self.reg_write(IRQ_MODU_TIMER, FIELDX!(IRQ_MODU_TIMER1, self.imt >> 1));
        /* intr re-trig timeout */
        self.reg_write(INT_RETRIG, INT_RETRIG_TO);
        /* tpd threshold to trig int */
        self.reg_write(TINT_TPD_THRSHLD, self.ith_tpd);
        self.reg_write(TINT_TIMER, self.imt as u32);

        /* mtu, 8:fcs+vlan */
        raw_mtu = (self.mtu + ETH_HLEN) as u32;
        self.reg_write(MTU, raw_mtu + 8);
        if (raw_mtu > MTU_JUMBO_TH) {
            self.rx_ctrl &= !MAC_CTRL_FAST_PAUSE;
        }

        /* txq */
        if ((raw_mtu + 8) < TXQ1_JUMBO_TSO_TH) {
            val = (raw_mtu + 8 + 7) >> 3;
        } else {
            val = TXQ1_JUMBO_TSO_TH >> 3;
        }
        self.reg_write(TXQ1, val | TXQ1_ERRLGPKT_DROP_EN);

        /* TODO
        max_payload = alx_get_readrq(hw) >> 8;
        /*
         * if BIOS had changed the default dma read max length,
         * restore it to default value
         */
        if (max_payload < DEV_CTRL_MAXRRS_MIN)
            alx_set_readrq(hw, 128 << DEV_CTRL_MAXRRS_MIN);
        */
        max_payload = 128 << DEV_CTRL_MAXRRS_MIN;

        val = FIELDX!(TXQ0_TPD_BURSTPREF, TXQ_TPD_BURSTPREF_DEF)
            | TXQ0_MODE_ENHANCE
            | TXQ0_LSO_8023_EN
            | TXQ0_SUPT_IPOPT
            | FIELDX!(TXQ0_TXF_BURST_PREF, TXQ_TXF_BURST_PREF_DEF);
        self.reg_write(TXQ0, val);
        val = FIELDX!(HQTPD_Q1_NUMPREF, TXQ_TPD_BURSTPREF_DEF)
            | FIELDX!(HQTPD_Q2_NUMPREF, TXQ_TPD_BURSTPREF_DEF)
            | FIELDX!(HQTPD_Q3_NUMPREF, TXQ_TPD_BURSTPREF_DEF)
            | HQTPD_BURST_EN;
        self.reg_write(HQTPD, val);

        /* rxq, flow control */
        val = self.reg_read(SRAM5);
        val = FIELD_GETX!(val, SRAM_RXF_LEN) << 3;
        if (val > SRAM_RXF_LEN_8K) {
            val16 = (MTU_STD_ALGN >> 3) as u16;
            val = (val - RXQ2_RXF_FLOW_CTRL_RSVD) >> 3;
        } else {
            val16 = (MTU_STD_ALGN >> 3) as u16;
            val = (val - MTU_STD_ALGN) >> 3;
        }
        self.reg_write(
            RXQ2,
            FIELDX!(RXQ2_RXF_XOFF_THRESH, val16) | FIELDX!(RXQ2_RXF_XON_THRESH, val),
        );
        val = FIELDX!(RXQ0_NUM_RFD_PREF, RXQ0_NUM_RFD_PREF_DEF)
            | FIELDX!(RXQ0_RSS_MODE, RXQ0_RSS_MODE_DIS)
            | FIELDX!(RXQ0_IDT_TBL_SIZE, RXQ0_IDT_TBL_SIZE_DEF)
            | RXQ0_RSS_HSTYP_ALL
            | RXQ0_RSS_HASH_EN
            | RXQ0_IPV6_PARSE_EN;
        if (self.cap & CAP_GIGA > 0) {
            FIELD_SET32!(val, RXQ0_ASPM_THRESH, RXQ0_ASPM_THRESH_100M);
        }
        self.reg_write(RXQ0, val);

        /* DMA */
<<<<<<< HEAD
        val = self.reg_read(DMA);
=======
        self.read(DMA);
>>>>>>> 2f90aee2
        val = FIELDX!(DMA_RORDER_MODE, DMA_RORDER_MODE_OUT)
            | DMA_RREQ_PRI_DATA
            | FIELDX!(DMA_RREQ_BLEN, max_payload)
            | FIELDX!(DMA_WDLY_CNT, DMA_WDLY_CNT_DEF)
            | FIELDX!(DMA_RDLY_CNT, DMA_RDLY_CNT_DEF)
            | FIELDX!(DMA_RCHNL_SEL, self.dma_chnl - 1);
        self.reg_write(DMA, val);

        /* multi-tx-q weight */
        if (self.cap & CAP_MTQ > 0) {
            val = FIELDX!(WRR_PRI, self.wrr_ctrl)
                | FIELDX!(WRR_PRI0, self.wrr[0])
                | FIELDX!(WRR_PRI1, self.wrr[1])
                | FIELDX!(WRR_PRI2, self.wrr[2])
                | FIELDX!(WRR_PRI3, self.wrr[3]);
            self.reg_write(WRR, val);
        }
    }

    unsafe fn set_rx_mode(&mut self) {
        /* TODO
        struct alx_adapter *adpt = netdev_priv(netdev);
        struct alx_hw *hw = &adpt->hw;
        struct netdev_hw_addr *ha;


        /* comoute mc addresses' hash value ,and put it into hash table */
        netdev_for_each_mc_addr(ha, netdev)
            alx_add_mc_addr(hw, ha->addr);
        */

        self.reg_write(HASH_TBL0, self.mc_hash[0]);
        self.reg_write(HASH_TBL1, self.mc_hash[1]);

        /* check for Promiscuous and All Multicast modes */
        self.rx_ctrl &= !(MAC_CTRL_MULTIALL_EN | MAC_CTRL_PROMISC_EN);
        /* TODO
        if (netdev->flags & IFF_PROMISC) {
            self.rx_ctrl |= MAC_CTRL_PROMISC_EN;
        }
        if (netdev->flags & IFF_ALLMULTI) {
            self.rx_ctrl |= MAC_CTRL_MULTIALL_EN;
        }
        */

        self.reg_write(MAC_CTRL, self.rx_ctrl);
    }

    unsafe fn set_vlan_mode(&mut self, vlan_rx: bool) {
        if (vlan_rx) {
            self.rx_ctrl |= MAC_CTRL_VLANSTRIP;
        } else {
            self.rx_ctrl &= !MAC_CTRL_VLANSTRIP;
        }

        self.reg_write(MAC_CTRL, self.rx_ctrl);
    }

    unsafe fn configure_rss(&mut self, en: bool) {
        let mut ctrl: u32;

        ctrl = self.reg_read(RXQ0);

        if (en) {
            unimplemented!();
            /*
            for (i = 0; i < sizeof(self.rss_key); i++) {
                /* rss key should be saved in chip with
                 * reversed order.
                 */
                int j = sizeof(self.rss_key) - i - 1;

                MEM_W8(hw, RSS_KEY0 + j, self.rss_key[i]);
            }

            for (i = 0; i < ARRAY_SIZE(self.rss_idt); i++)
                self.reg_write(RSS_IDT_TBL0 + i * 4,
                        self.rss_idt[i]);

            FIELD_SET32(ctrl, RXQ0_RSS_HSTYP, self.rss_hash_type);
            FIELD_SET32(ctrl, RXQ0_RSS_MODE, RXQ0_RSS_MODE_MQMI);
            FIELD_SET32(ctrl, RXQ0_IDT_TBL_SIZE, self.rss_idt_size);
            ctrl |= RXQ0_RSS_HASH_EN;
            */
        } else {
            ctrl &= !RXQ0_RSS_HASH_EN;
        }

        self.reg_write(RXQ0, ctrl);
    }

    unsafe fn configure(&mut self) {
        self.configure_basic();
        self.configure_rss(false);
        self.set_rx_mode();
        self.set_vlan_mode(false);
    }

    unsafe fn irq_enable(&mut self) {
        self.reg_write(ISR, 0);
        let imask = self.imask;
        self.reg_write(IMR, imask);
    }

    unsafe fn irq_disable(&mut self) {
        self.reg_write(ISR, ISR_DIS);
        self.reg_write(IMR, 0);
    }

    unsafe fn clear_phy_intr(&mut self) -> usize {
        let mut isr: u16 = 0;
        self.read_phy_reg(MII_ISR, &mut isr)
    }

    unsafe fn post_phy_link(&mut self, speed: u16, az_en: bool) {
        let mut phy_val: u16 = 0;
        let len: u16;
        let agc: u16;
        let revid: u8 = self.revid();
        let adj_th: bool;

        if (revid != REV_B0 && revid != REV_A1 && revid != REV_A0) {
            return;
        }
        adj_th = if (revid == REV_B0) { true } else { false };

        /* 1000BT/AZ, wrong cable length */
        if (speed != SPEED_0) {
            self.read_phy_ext(MIIEXT_PCS, MIIEXT_CLDCTRL6, &mut phy_val);
            len = FIELD_GETX!(phy_val, CLDCTRL6_CAB_LEN);
            self.read_phy_dbg(MIIDBG_AGC, &mut phy_val);
            agc = FIELD_GETX!(phy_val, AGC_2_VGA);

            if ((speed == SPEED_1000
                && (len > CLDCTRL6_CAB_LEN_SHORT1G || (0 == len && agc > AGC_LONG1G_LIMT)))
                || (speed == SPEED_100
                    && (len > CLDCTRL6_CAB_LEN_SHORT100M || (0 == len && agc > AGC_LONG100M_LIMT))))
            {
                self.write_phy_dbg(MIIDBG_AZ_ANADECT, AZ_ANADECT_LONG);
                self.read_phy_ext(MIIEXT_ANEG, MIIEXT_AFE, &mut phy_val);
                self.write_phy_ext(MIIEXT_ANEG, MIIEXT_AFE, phy_val | AFE_10BT_100M_TH);
            } else {
                self.write_phy_dbg(MIIDBG_AZ_ANADECT, AZ_ANADECT_DEF);
                self.read_phy_ext(MIIEXT_ANEG, MIIEXT_AFE, &mut phy_val);
                self.write_phy_ext(MIIEXT_ANEG, MIIEXT_AFE, phy_val & !AFE_10BT_100M_TH);
            }

            /* threashold adjust */
            if (adj_th && self.lnk_patch) {
                if (speed == SPEED_100) {
                    self.write_phy_dbg(MIIDBG_MSE16DB, MSE16DB_UP);
                } else if (speed == SPEED_1000) {
                    /*
                     * Giga link threshold, raise the tolerance of
                     * noise 50%
                     */
                    self.read_phy_dbg(MIIDBG_MSE20DB, &mut phy_val);
                    FIELD_SETS!(phy_val, MSE20DB_TH, MSE20DB_TH_HI);
                    self.write_phy_dbg(MIIDBG_MSE20DB, phy_val);
                }
            }
            /* phy link-down in 1000BT/AZ mode */
            if (az_en && revid == REV_B0 && speed == SPEED_1000) {
                self.write_phy_dbg(MIIDBG_SRDSYSMOD, SRDSYSMOD_DEF & !SRDSYSMOD_DEEMP_EN);
            }
        } else {
            self.read_phy_ext(MIIEXT_ANEG, MIIEXT_AFE, &mut phy_val);
            self.write_phy_ext(MIIEXT_ANEG, MIIEXT_AFE, phy_val & !AFE_10BT_100M_TH);

            if (adj_th && self.lnk_patch) {
                self.write_phy_dbg(MIIDBG_MSE16DB, MSE16DB_DOWN);
                self.read_phy_dbg(MIIDBG_MSE20DB, &mut phy_val);
                FIELD_SETS!(phy_val, MSE20DB_TH, MSE20DB_TH_DEF);
                self.write_phy_dbg(MIIDBG_MSE20DB, phy_val);
            }
            if (az_en && revid == REV_B0) {
                self.write_phy_dbg(MIIDBG_SRDSYSMOD, SRDSYSMOD_DEF);
            }
        }
    }

    unsafe fn task(&mut self) {
        if self.flag & FLAG_HALT > 0 {
            return;
        }

        //TODO: RESET
        if self.flag & FLAG_TASK_RESET > 0 {
            self.flag &= !FLAG_TASK_RESET;
            println!("reinit");
            self.reinit();
        }

        if self.flag & FLAG_TASK_CHK_LINK > 0 {
            self.flag &= !FLAG_TASK_CHK_LINK;
            self.check_link();
        }
    }

    unsafe fn halt(&mut self) {
        self.flag |= FLAG_HALT;

        //alx_netif_stop(adpt);
        self.link_up = false;
        self.link_speed = SPEED_0;

        self.reset_mac();

        /* disable l0s/l1 */
        self.enable_aspm(false, false);
        self.irq_disable();
        //self.free_all_rings_buf();
    }

    unsafe fn activate(&mut self) {
        /* hardware setting lost, restore it */
        self.init_ring_ptrs();
        self.configure();

        self.flag &= !FLAG_HALT;
        /* clear old interrupts */
        self.reg_write(ISR, !ISR_DIS);

        self.irq_enable();

        self.flag |= FLAG_TASK_CHK_LINK;
        self.task();
    }

    unsafe fn reinit(&mut self) {
        if self.flag & FLAG_HALT > 0 {
            return;
        }

        self.halt();
        self.activate();
    }

    unsafe fn init_ring_ptrs(&mut self) {
        // Write high addresses
        self.reg_write(RX_BASE_ADDR_HI, 0);
        self.reg_write(TX_BASE_ADDR_HI, 0);

        // RFD ring
        for i in 0..self.rfd_ring.len() {
            self.rfd_ring[i]
                .addr_low
                .write(self.rfd_buffer[i].physical() as u32);
            self.rfd_ring[i]
                .addr_high
                .write(((self.rfd_buffer[i].physical() as u64) >> 32) as u32);
        }
        self.reg_write(RFD_ADDR_LO, self.rfd_ring.physical() as u32);
        self.reg_write(RFD_RING_SZ, self.rfd_ring.len() as u32);
        self.reg_write(RFD_BUF_SZ, 16384);

        // RRD ring
        self.reg_write(RRD_ADDR_LO, self.rrd_ring.physical() as u32);
        self.reg_write(RRD_RING_SZ, self.rrd_ring.len() as u32);

        // TPD ring
        self.reg_write(TPD_PRI0_ADDR_LO, self.tpd_ring[0].physical() as u32);
        self.reg_write(TPD_PRI1_ADDR_LO, self.tpd_ring[1].physical() as u32);
        self.reg_write(TPD_PRI2_ADDR_LO, self.tpd_ring[2].physical() as u32);
        self.reg_write(TPD_PRI3_ADDR_LO, self.tpd_ring[3].physical() as u32);
        self.reg_write(TPD_RING_SZ, self.tpd_ring[0].len() as u32);

        // Write pointers into chip SRAM
        self.reg_write(SRAM9, SRAM_LOAD_PTR);
    }

    unsafe fn check_link(&mut self) {
        let mut speed: u16 = SPEED_0;
        let old_speed: u16;
        let mut link_up: bool = false;
        let old_link_up: bool;
        let mut err: usize;

        if (self.flag & FLAG_HALT > 0) {
            return;
        }

        macro_rules! goto_out {
            () => {
                if (err > 0) {
                    self.flag |= FLAG_TASK_RESET;
                    self.task();
                }
                return;
            };
        }

        /* clear PHY internal interrupt status,
         * otherwise the Main interrupt status will be asserted
         * for ever.
         */
        self.clear_phy_intr();

        err = self.get_phy_link(&mut link_up, &mut speed);
        if (err > 0) {
            goto_out!();
        }

        /* open interrutp mask */
        self.imask |= ISR_PHY;
        let imask = self.imask;
        self.reg_write(IMR, imask);

        if (!link_up && !self.link_up) {
            goto_out!();
        }

        old_speed = self.link_speed + self.link_duplex as u16;
        old_link_up = self.link_up;

        if (link_up) {
            /* same speed ? */
            if (old_link_up && old_speed == speed) {
                goto_out!();
            }

            self.show_speed(speed);
            self.link_duplex = (speed % 10) as u8;
            self.link_speed = speed - self.link_duplex as u16;
            self.link_up = true;
            let link_speed = self.link_speed;
            let az_en = self.cap & CAP_AZ > 0;
            self.post_phy_link(link_speed, az_en);
            let l0s_en = self.cap & CAP_L0S > 0;
            let l1_en = self.cap & CAP_L1 > 0;
            self.enable_aspm(l0s_en, l1_en);
            self.start_mac();

            /* link kept, just speed changed */
            if (old_link_up) {
                goto_out!();
            }
            /* link changed from 'down' to 'up' */
            // TODO self.netif_start();
            goto_out!();
        }

        /* link changed from 'up' to 'down' */
        // TODO self.netif_stop();
        self.link_up = false;
        self.link_speed = SPEED_0;
        println!("NIC Link Down");
        err = self.reset_mac();
        if (err > 0) {
            println!("linkdown:reset_mac fail {}", err);
            err = (-EIO) as usize;
            goto_out!();
        }
        self.irq_disable();

        /* reset-mac cause all settings on HW lost,
         * following steps restore all of them and
         * refresh whole RX/TX rings
         */
        self.init_ring_ptrs();

        self.configure();

        let l1_en = self.cap & CAP_L1 > 0;
        self.enable_aspm(false, l1_en);

        let cap_az = self.cap & CAP_AZ > 0;
        self.post_phy_link(SPEED_0, cap_az);

        self.irq_enable();

        goto_out!();
    }

    unsafe fn get_phy_info(&mut self) -> bool {
        /*
        let mut devs1: u16 = 0;
        let mut devs2: u16 = 0;

        if (self.read_phy_reg(MII_PHYSID1, &mut self.phy_id[0]) > 0 ||
            self.read_phy_reg(MII_PHYSID2, &mut self.phy_id[1]) > 0) {
            return false;
        }

        /* since we haven't PMA/PMD status2 register, we can't
         * use mdio45_probe function for prtad and mmds.
         * use fixed MMD3 to get mmds.
         */
        if (self.read_phy_ext(3, MDIO_DEVS1, &devs1) ||
            self.read_phy_ext(3, MDIO_DEVS2, &devs2)) {
            return false;
        }
        self.mdio.mmds = devs1 | devs2 << 16;

        return true;
        */
        return true;
    }

    unsafe fn probe(&mut self) -> Result<()> {
        println!("   - Reset PCIE");
        self.reset_pcie();

        println!("   - Reset PHY");
        self.reset_phy();

        println!("   - Reset MAC");
        let err = self.reset_mac();
        if err > 0 {
            println!("   - MAC reset failed: {}", err);
            return Err(Error::new(EIO));
        }

        println!("   - Setup speed duplex");
        let ethadv = self.adv_cfg;
        let flowctrl = self.flowctrl;
        let err = self.setup_speed_duplex(ethadv, flowctrl);
        if err > 0 {
            println!("   - PHY speed/duplex failed: {}", err);
            return Err(Error::new(EIO));
        }

        let mac = self.get_perm_macaddr();
        println!(
            "   - MAC: {:>02X}:{:>02X}:{:>02X}:{:>02X}:{:>02X}:{:>02X}\n",
            mac[0], mac[1], mac[2], mac[3], mac[4], mac[5]
        );

        if !self.get_phy_info() {
            println!("   - Identify PHY failed");
            return Err(Error::new(EIO));
        }

        Ok(())
    }

    unsafe fn free_all_ring_resources(&mut self) {
        println!("free_all_ring_resources");
    }

    unsafe fn disable_advanced_intr(&mut self) {
        println!("disable_advanced_intr");
    }

    unsafe fn open(&mut self) -> usize {
        /* allocate all memory resources */
        self.init_ring_ptrs();

        /* make hardware ready before allocate interrupt */
        self.configure();

        self.flag &= !FLAG_HALT;

        /* clear old interrupts */
        self.reg_write(ISR, !ISR_DIS);

        self.irq_enable();

        self.flag |= FLAG_TASK_CHK_LINK;
        self.task();
        return 0;
    }

    unsafe fn init(&mut self) -> Result<()> {
        {
            let pci_id = self.reg_read(0);
            self.vendor_id = pci_id as u16;
            self.device_id = (pci_id >> 16) as u16;
        }

        {
            let pci_subid = self.reg_read(0x2C);
            self.subven_id = pci_subid as u16;
            self.subdev_id = (pci_subid >> 16) as u16;
        }

        {
            let pci_rev = self.reg_read(8);
            self.revision = pci_rev as u8;
        }

        {
            self.dma_chnl = if self.revid() >= REV_B0 { 4 } else { 2 };
        }

        println!(
            "   - ID: {:>04X}:{:>04X} SUB: {:>04X}:{:>04X} REV: {:>02X}",
            self.vendor_id, self.device_id, self.subven_id, self.subdev_id, self.revision
        );

        self.probe()?;

        let err = self.open();
        if err > 0 {
            println!("   - Failed to open: {}", err);
            return Err(Error::new(EIO));
        }

        Ok(())
    }
}

impl SchemeSync for Alx {
    fn open(&mut self, path: &str, flags: usize, ctx: &CallerCtx) -> Result<OpenResult> {
        if ctx.uid == 0 {
            Ok(OpenResult::ThisScheme {
                number: flags,
                flags: NewFdFlags::empty(),
            })
        } else {
            Err(Error::new(EACCES))
        }
    }

    fn read(
        &mut self,
        id: usize,
        buf: &mut [u8],
        offset: u64,
        _flags: u32,
        _ctx: &CallerCtx,
    ) -> Result<usize> {
        /*
        let head = unsafe { self.reg_read(RDH) };
        let mut tail = unsafe { self.reg_read(RDT) };

        tail += 1;
        if tail >= self.receive_ring.len() as u32 {
            tail = 0;
        }

        if tail != head {
            let rd = unsafe { &mut * (self.receive_ring.as_ptr().offset(tail as isize) as *mut Rd) };
            if rd.status & RD_DD == RD_DD {
                rd.status = 0;

                let data = &self.receive_buffer[tail as usize][.. rd.length as usize];

                let mut i = 0;
                while i < buf.len() && i < data.len() {
                    buf[i] = data[i];
                    i += 1;
                }

                unsafe { self.reg_write(RDT, tail) };

                return Ok(i);
            }
        }
        */

        if id & O_NONBLOCK == O_NONBLOCK {
            Ok(0)
        } else {
            Err(Error::new(EWOULDBLOCK))
        }
    }

    fn write(
        &mut self,
        id: usize,
        buf: &[u8],
        _offset: u64,
        _flags: u32,
        _ctx: &CallerCtx,
    ) -> Result<usize> {
        /*
        loop {
            let head = unsafe { self.reg_read(TDH) };
            let mut tail = unsafe { self.reg_read(TDT) };
            let old_tail = tail;

            tail += 1;
            if tail >= self.transmit_ring.len() as u32 {
                tail = 0;
            }

            if tail != head {
                let td = unsafe { &mut * (self.transmit_ring.as_ptr().offset(old_tail as isize) as *mut Td) };

                td.cso = 0;
                td.command = TD_CMD_EOP | TD_CMD_IFCS | TD_CMD_RS;
                td.status = 0;
                td.css = 0;
                td.special = 0;

                td.length = (cmp::min(buf.len(), 0x3FFF)) as u16;

                let mut data = unsafe { slice::from_raw_parts_mut(self.transmit_buffer[old_tail as usize].as_ptr() as *mut u8, td.length as usize) };

                let mut i = 0;
                while i < buf.len() && i < data.len() {
                    data[i] = buf[i];
                    i += 1;
                }

                unsafe { self.reg_write(TDT, tail) };

                while td.status == 0 {
                    thread::yield_now();
                }

                return Ok(i);
            }
        }
        */
        Ok(0)
    }

    fn fevent(&mut self, _id: usize, _flags: EventFlags, _ctx: &CallerCtx) -> Result<EventFlags> {
        Ok(EventFlags::empty())
    }

    fn fsync(&mut self, _id: usize, _ctx: &CallerCtx) -> Result<()> {
        Ok(())
    }

    fn on_close(&mut self, _id: usize) {}
}<|MERGE_RESOLUTION|>--- conflicted
+++ resolved
@@ -666,13 +666,8 @@
         }
 
         /* clear WoL setting/status */
-<<<<<<< HEAD
-        val = self.reg_read(WOL0);
+        self.reg_read(WOL0);
         self.reg_write(WOL0, 0);
-=======
-        self.read(WOL0);
-        self.write(WOL0, 0);
->>>>>>> 2f90aee2
 
         /* deflt val of PDLL D3PLLOFF */
         val = self.reg_read(PDLL_TRNS1);
@@ -1288,11 +1283,8 @@
         self.reg_write(RXQ0, val);
 
         /* DMA */
-<<<<<<< HEAD
-        val = self.reg_read(DMA);
-=======
-        self.read(DMA);
->>>>>>> 2f90aee2
+        self.reg_read(DMA);
+
         val = FIELDX!(DMA_RORDER_MODE, DMA_RORDER_MODE_OUT)
             | DMA_RREQ_PRI_DATA
             | FIELDX!(DMA_RREQ_BLEN, max_payload)
