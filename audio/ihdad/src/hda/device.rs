#![allow(dead_code)]

use std::cmp;
use std::collections::BTreeMap;
use std::collections::HashMap;
use std::fmt::Write;
use std::str;
use std::sync::atomic::{AtomicUsize, Ordering};
use std::task::Poll;
use std::thread;
use std::time::Duration;

use common::dma::Dma;
use common::io::{Io, Mmio};
<<<<<<< HEAD
use redox_scheme::CallerCtx;
use redox_scheme::OpenResult;
use redox_scheme::scheme::SchemeSync;
use syscall::EWOULDBLOCK;
use syscall::error::{Error, Result, EACCES, EBADF, EINVAL};
=======
use common::timeout::Timeout;
use syscall::error::{Error, Result, EACCES, EBADF, EIO, EINVAL, ENODEV};
use syscall::flag::{SEEK_CUR, SEEK_END, SEEK_SET};
use syscall::scheme::SchemeBlockMut;
>>>>>>> 4d6581d4

use spin::Mutex;
use syscall::schemev2::NewFdFlags;

use super::common::*;
use super::BitsPerSample;
use super::BufferDescriptorListEntry;
use super::CommandBuffer;
use super::HDANode;
use super::OutputStream;
use super::StreamBuffer;
use super::StreamDescriptorRegs;

// GCTL - Global Control
const CRST: u32 = 1 << 0; // 1 bit
const FNCTRL: u32 = 1 << 1; // 1 bit
const UNSOL: u32 = 1 << 8; // 1 bit

// CORBCTL
const CMEIE: u8 = 1 << 0; // 1 bit
const CORBRUN: u8 = 1 << 1; // 1 bit

// CORBSIZE
const CORBSZCAP: (u8, u8) = (4, 4);
const CORBSIZE: (u8, u8) = (0, 2);

// CORBRP
const CORBRPRST: u16 = 1 << 15;

// RIRBWP
const RIRBWPRST: u16 = 1 << 15;

// RIRBCTL
const RINTCTL: u8 = 1 << 0; // 1 bit
const RIRBDMAEN: u8 = 1 << 1; // 1 bit

// ICS
const ICB: u16 = 1 << 0;
const IRV: u16 = 1 << 1;

// CORB and RIRB offset

const COMMAND_BUFFER_OFFSET: usize = 0x40;

const NUM_SUB_BUFFS: usize = 32;
const SUB_BUFF_SIZE: usize = 2048;

enum Handle {
    Todo,
    Pcmout(usize, usize, usize), // Card, index, block_ptr
    Pcmin(usize, usize, usize),  // Card, index, block_ptr
    StrBuf(Vec<u8>),
}

#[repr(C, packed)]
#[allow(dead_code)]
struct Regs {
    gcap: Mmio<u16>,
    vmin: Mmio<u8>,
    vmaj: Mmio<u8>,
    outpay: Mmio<u16>,
    inpay: Mmio<u16>,
    gctl: Mmio<u32>,
    wakeen: Mmio<u16>,
    statests: Mmio<u16>,
    gsts: Mmio<u16>,
    rsvd0: [Mmio<u8>; 6],
    outstrmpay: Mmio<u16>,
    instrmpay: Mmio<u16>,
    rsvd1: [Mmio<u8>; 4],
    intctl: Mmio<u32>,
    intsts: Mmio<u32>,
    rsvd2: [Mmio<u8>; 8],
    walclk: Mmio<u32>,
    rsvd3: Mmio<u32>,
    ssync: Mmio<u32>,
    rsvd4: Mmio<u32>,

    corblbase: Mmio<u32>,
    corbubase: Mmio<u32>,
    corbwp: Mmio<u16>,
    corbrp: Mmio<u16>,
    corbctl: Mmio<u8>,
    corbsts: Mmio<u8>,
    corbsize: Mmio<u8>,
    rsvd5: Mmio<u8>,

    rirblbase: Mmio<u32>,
    rirbubase: Mmio<u32>,
    rirbwp: Mmio<u16>,
    rintcnt: Mmio<u16>,
    rirbctl: Mmio<u8>,
    rirbsts: Mmio<u8>,
    rirbsize: Mmio<u8>,
    rsvd6: Mmio<u8>,

    icoi: Mmio<u32>,
    irii: Mmio<u32>,
    ics: Mmio<u16>,
    rsvd7: [Mmio<u8>; 6],

    dplbase: Mmio<u32>, // 0x70
    dpubase: Mmio<u32>, // 0x74
}

pub struct IntelHDA {
    vend_prod: u32,

    base: usize,
    regs: &'static mut Regs,

    //corb_rirb_base_phys: usize,
    cmd: CommandBuffer,

    codecs: Vec<CodecAddr>,

    outputs: Vec<WidgetAddr>,
    inputs: Vec<WidgetAddr>,

    widget_map: HashMap<WidgetAddr, HDANode>,

    output_pins: Vec<WidgetAddr>,
    input_pins: Vec<WidgetAddr>,

    beep_addr: WidgetAddr,

    buff_desc: Dma<[BufferDescriptorListEntry; 256]>,

    output_streams: Vec<OutputStream>,

    buffs: Vec<Vec<StreamBuffer>>,

    int_counter: usize,
    handles: Mutex<BTreeMap<usize, Handle>>,
    next_id: AtomicUsize,
}

impl IntelHDA {
    pub unsafe fn new(base: usize, vend_prod: u32) -> Result<Self> {
        let regs = &mut *(base as *mut Regs);

        let buff_desc = Dma::<[BufferDescriptorListEntry; 256]>::zeroed()
            .expect("Could not allocate physical memory for buffer descriptor list.")
            .assume_init();

        log::debug!(
            "Virt: {:016X}, Phys: {:016X}",
            buff_desc.as_ptr() as usize,
            buff_desc.physical()
        );

        let cmd_buff = Dma::<[u8; 0x1000]>::zeroed()
            .expect("Could not allocate physical memory for CORB and RIRB.")
            .assume_init();

        log::debug!(
            "Virt: {:016X}, Phys: {:016X}",
            cmd_buff.as_ptr() as usize,
            cmd_buff.physical()
        );
        let mut module = IntelHDA {
            vend_prod,
            base,
            regs,

            cmd: CommandBuffer::new(base + COMMAND_BUFFER_OFFSET, cmd_buff),

            beep_addr: (0, 0),

            widget_map: HashMap::<WidgetAddr, HDANode>::new(),

            codecs: Vec::<CodecAddr>::new(),

            outputs: Vec::<WidgetAddr>::new(),
            inputs: Vec::<WidgetAddr>::new(),

            output_pins: Vec::<WidgetAddr>::new(),
            input_pins: Vec::<WidgetAddr>::new(),

            buff_desc,

            output_streams: Vec::<OutputStream>::new(),

            buffs: Vec::<Vec<StreamBuffer>>::new(),

            int_counter: 0,
            handles: Mutex::new(BTreeMap::new()),
            next_id: AtomicUsize::new(0),
        };

        module.init()?;

        module.info();
        module.enumerate()?;

        module.configure()?;
        log::debug!("IHDA: Initialization finished.");
        Ok(module)
    }

    pub fn init(&mut self) -> Result<()> {
        self.reset_controller()?;

        let use_immediate_command_interface = match self.vend_prod {
            0x8086_2668 => false,
            _ => true,
        };

        self.cmd.init(use_immediate_command_interface)?;
        self.init_interrupts();

        Ok(())
    }

    pub fn init_interrupts(&mut self) {
        // TODO: provide a function to enable certain interrupts
        // This just enables the first output stream interupt and the global interrupt

        let iss = self.num_input_streams();
        self.regs
            .intctl
            .write((1 << 31) | /* (1 << 30) |*/ (1 << iss));
    }

    pub fn irq(&mut self) -> bool {
        self.int_counter += 1;

        self.handle_interrupts()
    }

    pub fn int_count(&self) -> usize {
        self.int_counter
    }

    pub fn read_node(&mut self, addr: WidgetAddr) -> Result<HDANode> {
        let mut node = HDANode::new();
        let mut temp: u64;

        node.addr = addr;

        temp = self.cmd.cmd12(addr, 0xF00, 0x04)?;

        node.subnode_count = (temp & 0xff) as u16;
        node.subnode_start = ((temp >> 16) & 0xff) as u16;

        if addr == (0, 0) {
            return Ok(node);
        }
        temp = self.cmd.cmd12(addr, 0xF00, 0x04)?;

        node.function_group_type = (temp & 0xff) as u8;

        temp = self.cmd.cmd12(addr, 0xF00, 0x09)?;
        node.capabilities = temp as u32;

        temp = self.cmd.cmd12(addr, 0xF00, 0x0E)?;

        node.conn_list_len = (temp & 0xFF) as u8;

        node.connections = self.node_get_connection_list(&node)?;

        node.connection_default = self.cmd.cmd12(addr, 0xF01, 0x00)? as u8;

        node.config_default = self.cmd.cmd12(addr, 0xF1C, 0x00)? as u32;

        Ok(node)
    }

    pub fn node_get_connection_list(&mut self, node: &HDANode) -> Result<Vec<WidgetAddr>> {
        let len_field: u8 = (self.cmd.cmd12(node.addr, 0xF00, 0x0E)? & 0xFF) as u8;

        // Highest bit is if addresses are represented in longer notation
        // lower 7 is actual count

        let count: u8 = len_field & 0x7F;
        let use_long_addr: bool = (len_field >> 7) & 0x1 == 1;

        let mut current: u8 = 0;

        let mut list = Vec::<WidgetAddr>::new();

        while current < count {
            let response: u32 = (self.cmd.cmd12(node.addr, 0xF02, current)? & 0xFFFFFFFF) as u32;

            if use_long_addr {
                for i in 0..2 {
                    let addr_field = ((response >> (16 * i)) & 0xFFFF) as u16;
                    let addr = addr_field & 0x7FFF;

                    if addr == 0 {
                        break;
                    }

                    if (addr_field >> 15) & 0x1 == 0x1 {
                        for i in list.pop().unwrap().1..(addr + 1) {
                            list.push((node.addr.0, i));
                        }
                    } else {
                        list.push((node.addr.0, addr));
                    }
                }
            } else {
                for i in 0..4 {
                    let addr_field = ((response >> (8 * i)) & 0xff) as u16;
                    let addr = addr_field & 0x7F;

                    if addr == 0 {
                        break;
                    }

                    if (addr_field >> 7) & 0x1 == 0x1 {
                        for i in list.pop().unwrap().1..(addr + 1) {
                            list.push((node.addr.0, i));
                        }
                    } else {
                        list.push((node.addr.0, addr));
                    }
                }
            }

            current = list.len() as u8;
        }

        Ok(list)
    }

    pub fn enumerate(&mut self) -> Result<()> {
        self.output_pins.clear();
        self.input_pins.clear();

        let codec: u8 = 0;

        let root = self.read_node((codec, 0))?;

        log::debug!("{}", root);

        let root_count = root.subnode_count;
        let root_start = root.subnode_start;

        //FIXME: So basically the way this is set up is to only support one codec and hopes the first one is an audio
        for i in 0..root_count {
            let afg = self.read_node((codec, root_start + i))?;
            log::debug!("{}", afg);
            let afg_count = afg.subnode_count;
            let afg_start = afg.subnode_start;

            for j in 0..afg_count {
                let mut widget = self.read_node((codec, afg_start + j))?;
                widget.is_widget = true;
                match widget.widget_type() {
                    HDAWidgetType::AudioOutput => self.outputs.push(widget.addr),
                    HDAWidgetType::AudioInput => self.inputs.push(widget.addr),
                    HDAWidgetType::BeepGenerator => self.beep_addr = widget.addr,
                    HDAWidgetType::PinComplex => {
                        let config = widget.configuration_default();
                        if config.is_output() {
                            self.output_pins.push(widget.addr);
                        } else if config.is_input() {
                            self.input_pins.push(widget.addr);
                        }
                    }
                    _ => {}
                }

                log::debug!("{}", widget);
                self.widget_map.insert(widget.addr(), widget);
            }
        }

        Ok(())
    }

    pub fn find_best_output_pin(&mut self) -> Result<WidgetAddr> {
        let outs = &self.output_pins;
        if outs.len() == 1 {
            return Ok(outs[0])
        } else if outs.len() > 1 {
            //TODO: change output based on "unsolicited response" interrupts
            // Check for devices in this order: Headphone, Speaker, Line Out
            for supported_device in &[DefaultDevice::HPOut, DefaultDevice::Speaker] {
                for &out in outs {
                    let widget = self.widget_map.get(&out).unwrap();
                    let cd = widget.configuration_default();
                    if cd.sequence() == 0 && &cd.default_device() == supported_device {
                        // Check for jack detect bit
                        let pin_caps = self.cmd.cmd12(widget.addr, 0xF00, 0x0C)?;
                        if pin_caps & (1 << 2) != 0 {
                            // Check for presence
                            let pin_sense = self.cmd.cmd12(widget.addr, 0xF09, 0)?;
                            if pin_sense & (1 << 31) == 0 {
                                // Skip if nothing is plugged in
                                continue;
                            }
                        }
                        return Ok(out);
                    }
                }
            }

        }
        Err(Error::new(ENODEV))
    }

    pub fn find_path_to_dac(&self, addr: WidgetAddr) -> Option<Vec<WidgetAddr>> {
        let widget = self.widget_map.get(&addr).unwrap();
        if widget.widget_type() == HDAWidgetType::AudioOutput {
            Some(vec![addr])
        } else {
            let connection = widget.connections.get(widget.connection_default as usize)?;
            let mut path = self.find_path_to_dac(*connection)?;
            path.insert(0, addr);
            Some(path)
        }
    }

    /*
      Here we update the buffers and split them into 128 byte sub chunks
      because each BufferDescriptorList needs to be 128 byte aligned,
      this makes it so each of the streams can have up to 128/16 (8) buffer descriptors
    */
    /*
      Vec of a Vec was doing something weird and causing the driver to hang.
      So now we have a set of variables instead.


      Fixed?
    */

    pub fn update_sound_buffers(&mut self) {
        /*
        for i in 0..self.buffs.len(){
            for j in 0.. min(self.buffs[i].len(), 128/16 ) {
                self.buff_desc[i * 128/16 + j].set_address(self.buffs[i][j].phys());
                self.buff_desc[i * 128/16 + j].set_length(self.buffs[i][j].length() as u32);
                self.buff_desc[i * 128/16 + j].set_interrupt_on_complete(true);
            }
        }*/

        let r = self.get_output_stream_descriptor(0).unwrap();

        self.output_streams
            .push(OutputStream::new(NUM_SUB_BUFFS, SUB_BUFF_SIZE, r));

        let o = self.output_streams.get_mut(0).unwrap();

        for i in 0..NUM_SUB_BUFFS {
            self.buff_desc[i].set_address((o.phys() + o.block_size() * i) as u64);
            self.buff_desc[i].set_length(o.block_size() as u32);
            self.buff_desc[i].set_interrupt_on_complete(true);
        }
    }

    pub fn configure(&mut self) -> Result<()> {
        let outpin = self.find_best_output_pin()?;

        log::debug!("Best pin: {:01X}:{:02X}", outpin.0, outpin.1);

        let path = self.find_path_to_dac(outpin).unwrap();

        let dac = *path.last().unwrap();
        let pin = *path.first().unwrap();

        log::debug!("Path to DAC: {:X?}", path);

        // Set power state 0 (on) for all widgets in path
        for &addr in &path {
            self.set_power_state(addr, 0)?;
        }

        // Pin enable (0x80 = headphone amp enable, 0x40 = output enable)
        self.cmd.cmd12(pin, 0x707, 0xC0)?;

        // EAPD enable
        self.cmd.cmd12(pin, 0x70C, 2)?;

        // Set DAC stream and channel
        self.set_stream_channel(dac, 1, 0)?;

        self.update_sound_buffers();

        log::debug!(
            "Supported Formats: {:08X}",
            self.get_supported_formats((0, 0x1))?
        );
        log::debug!("Capabilities: {:08X}", self.get_capabilities(path[0])?);

        // Create output stream
        let output = self.get_output_stream_descriptor(0).unwrap();
        output.set_address(self.buff_desc.physical());
        output.set_pcm_format(&super::SR_44_1, BitsPerSample::Bits16, 2);
        output.set_cyclic_buffer_length((NUM_SUB_BUFFS * SUB_BUFF_SIZE) as u32); // number of bytes
        output.set_stream_number(1);
        output.set_last_valid_index((NUM_SUB_BUFFS - 1) as u16);
        output.set_interrupt_on_completion(true);

        // Set DAC converter format
        self.set_converter_format(dac, &super::SR_44_1, BitsPerSample::Bits16, 2)?;

        // Get DAC converter format
        //TODO: should validate?
        self.cmd.cmd12(dac, 0xA00, 0)?;

        // Unmute and set gain to 0db for input and output amplifiers on all widgets in path
        for &addr in &path {
            // Read widget capabilities
            let caps = self.cmd.cmd12(addr, 0xF00, 0x09)?;

            //TODO: do we need to set any other indexes?
            let left = true;
            let right = true;
            let index = 0;
            let mute = false;

            // Check for input amp
            if (caps & (1 << 1)) != 0 {
                // Read input capabilities
                let in_caps = self.cmd.cmd12(addr, 0xF00, 0x0D)?;
                let in_gain = (in_caps & 0x7f) as u8;
                // Set input gain
                let output = false;
                let input = true;
                self.set_amplifier_gain_mute(
                    addr, output, input, left, right, index, mute, in_gain,
                )?;
                log::debug!("Set {:X?} input gain to 0x{:X}", addr, in_gain);
            }

            // Check for output amp
            if (caps & (1 << 2)) != 0 {
                // Read output capabilities
                let out_caps = self.cmd.cmd12(addr, 0xF00, 0x12)?;
                let out_gain = (out_caps & 0x7f) as u8;
                // Set output gain
                let output = true;
                let input = false;
                self.set_amplifier_gain_mute(
                    addr, output, input, left, right, index, mute, out_gain,
                )?;
                log::debug!("Set {:X?} output gain to 0x{:X}", addr, out_gain);
            }
        }

        //TODO: implement hda-verb?

        output.run();
        {
            log::debug!("Waiting for output 0 to start running...");
            let timeout = Timeout::from_secs(1);
            while output.control() & (1 << 1) == 0 {
                timeout.run().map_err(|()| {
                    log::error!("timeout on output running");
                    Error::new(EIO)
                })?;
            }
        }

        log::debug!(
            "Output 0 CONTROL {:#X} STATUS {:#X} POS {:#X}",
            output.control(),
            output.status(),
            output.link_position()
        );
        Ok(())
    }
    /*

    pub fn configure_vbox(&mut self) {

        let outpin = self.find_best_output_pin().expect("IHDA: No output pins?!");

        log::debug!("Best pin: {:01X}:{:02X}", outpin.0, outpin.1);

        let path = self.find_path_to_dac(outpin).unwrap();
        log::debug!("Path to DAC: {:X?}", path);

        // Pin enable
        self.cmd.cmd12((0,0xC), 0x707, 0x40);


        // EAPD enable
        self.cmd.cmd12((0,0xC), 0x70C, 2);

        self.set_stream_channel((0,0x3), 1, 0);

        self.update_sound_buffers();


        log::debug!("Supported Formats: {:08X}", self.get_supported_formats((0,0x1)));
        log::debug!("Capabilities: {:08X}", self.get_capabilities((0,0x1)));

        let output = self.get_output_stream_descriptor(0).unwrap();

        output.set_address(self.buff_desc_phys);

        output.set_pcm_format(&super::SR_44_1, BitsPerSample::Bits16, 2);
        output.set_cyclic_buffer_length((NUM_SUB_BUFFS * SUB_BUFF_SIZE) as u32);
        output.set_stream_number(1);
        output.set_last_valid_index((NUM_SUB_BUFFS - 1) as u16);
        output.set_interrupt_on_completion(true);


        self.set_power_state((0,0x3), 0); // Power state 0 is fully on
        self.set_converter_format((0,0x3), &super::SR_44_1, BitsPerSample::Bits16, 2);


        self.cmd.cmd12((0,0x3), 0xA00, 0);

        // Unmute and set gain for pin complex and DAC
        self.set_amplifier_gain_mute((0,0x3), true, true, true, true, 0, false, 0x7f);
        self.set_amplifier_gain_mute((0,0xC), true, true, true, true, 0, false, 0x7f);

        output.run();

        self.beep(1);

    }

    */

    pub fn dump_codec(&self, codec: u8) -> String {
        let mut string = String::new();

        for (_, widget) in self.widget_map.iter() {
            let _ = writeln!(string, "{}", widget);
        }

        string
    }

    // BEEP!!
    pub fn beep(&mut self, div: u8) {
        let addr = self.beep_addr;
        if addr != (0, 0) {
            let _ = self.cmd.cmd12(addr, 0xF0A, div);
        }
    }

    pub fn reset_controller(&mut self) -> Result<()> {
        self.cmd.stop()?;

        self.regs.statests.write(0x7FFF);

        // 3.3.7
        {
            let timeout = Timeout::from_secs(1);
            self.regs.gctl.writef(CRST, false);
            loop {
                if !self.regs.gctl.readf(CRST) {
                    break;
                }
                timeout.run().map_err(|()| {
                    log::error!("failed to start reset");
                    Error::new(EIO)
                })?;
            }
        }

        thread::sleep(Duration::from_millis(1));

        {
            let timeout = Timeout::from_secs(1);
            self.regs.gctl.writef(CRST, true);
            loop {
                if self.regs.gctl.readf(CRST) {
                    break;
                }
                timeout.run().map_err(|()| {
                    log::error!("failed to finish reset");
                    Error::new(EIO)
                })?;
            }
        }

        thread::sleep(Duration::from_millis(2));

        let mut ticks: u32 = 0;
        while self.regs.statests.read() == 0 {
            ticks += 1;
            if ticks > 10000 {
                break;
            }
        }

        let statests = self.regs.statests.read();
        log::debug!("Statests: {:04X}", statests);

        for i in 0..15 {
            if (statests >> i) & 0x1 == 1 {
                self.codecs.push(i as CodecAddr);
            }
        }
        Ok(())
    }

    pub fn num_output_streams(&self) -> usize {
        let gcap = self.regs.gcap.read();
        ((gcap >> 12) & 0xF) as usize
    }

    pub fn num_input_streams(&self) -> usize {
        let gcap = self.regs.gcap.read();
        ((gcap >> 8) & 0xF) as usize
    }

    pub fn num_bidirectional_streams(&self) -> usize {
        let gcap = self.regs.gcap.read();
        ((gcap >> 3) & 0xF) as usize
    }

    pub fn num_serial_data_out(&self) -> usize {
        let gcap = self.regs.gcap.read();
        ((gcap >> 1) & 0x3) as usize
    }

    pub fn info(&self) {
        log::debug!(
            "Intel HD Audio Version {}.{}",
            self.regs.vmaj.read(),
            self.regs.vmin.read()
        );
        log::debug!("IHDA: Input Streams: {}", self.num_input_streams());
        log::debug!("IHDA: Output Streams: {}", self.num_output_streams());
        log::debug!(
            "IHDA: Bidirectional Streams: {}",
            self.num_bidirectional_streams()
        );
        log::debug!("IHDA: Serial Data Outputs: {}", self.num_serial_data_out());
        log::debug!("IHDA: 64-Bit: {}", self.regs.gcap.read() & 1 == 1);
    }

    fn get_input_stream_descriptor(
        &self,
        index: usize,
    ) -> Option<&'static mut StreamDescriptorRegs> {
        unsafe {
            if index < self.num_input_streams() {
                Some(&mut *((self.base + 0x80 + index * 0x20) as *mut StreamDescriptorRegs))
            } else {
                None
            }
        }
    }

    fn get_output_stream_descriptor(
        &self,
        index: usize,
    ) -> Option<&'static mut StreamDescriptorRegs> {
        unsafe {
            if index < self.num_output_streams() {
                Some(
                    &mut *((self.base + 0x80 + self.num_input_streams() * 0x20 + index * 0x20)
                        as *mut StreamDescriptorRegs),
                )
            } else {
                None
            }
        }
    }

    fn get_bidirectional_stream_descriptor(
        &self,
        index: usize,
    ) -> Option<&'static mut StreamDescriptorRegs> {
        unsafe {
            if index < self.num_bidirectional_streams() {
                Some(
                    &mut *((self.base
                        + 0x80
                        + self.num_input_streams() * 0x20
                        + self.num_output_streams() * 0x20
                        + index * 0x20) as *mut StreamDescriptorRegs),
                )
            } else {
                None
            }
        }
    }

    fn set_dma_position_buff_addr(&mut self, addr: u64) {
        let addr_val = addr & !0x7F;
        self.regs.dplbase.write((addr_val & 0xFFFFFFFF) as u32);
        self.regs.dpubase.write((addr_val >> 32) as u32);
    }

    fn set_stream_channel(&mut self, addr: WidgetAddr, stream: u8, channel: u8) -> Result<()> {
        let val = ((stream & 0xF) << 4) | (channel & 0xF);
        self.cmd.cmd12(addr, 0x706, val)?;
        Ok(())
    }

    fn set_power_state(&mut self, addr: WidgetAddr, state: u8) -> Result<()> {
        self.cmd.cmd12(addr, 0x705, state & 0xF)?;
        Ok(())
    }

    fn get_supported_formats(&mut self, addr: WidgetAddr) -> Result<u32> {
        Ok(self.cmd.cmd12(addr, 0xF00, 0x0A)? as u32)
    }

    fn get_capabilities(&mut self, addr: WidgetAddr) -> Result<u32> {
        Ok(self.cmd.cmd12(addr, 0xF00, 0x09)? as u32)
    }

    fn set_converter_format(
        &mut self,
        addr: WidgetAddr,
        sr: &super::SampleRate,
        bps: BitsPerSample,
        channels: u8,
    ) -> Result<()> {
        let fmt = super::format_to_u16(sr, bps, channels);
        self.cmd.cmd4(addr, 0x2, fmt)?;
        Ok(())
    }

    fn set_amplifier_gain_mute(
        &mut self,
        addr: WidgetAddr,
        output: bool,
        input: bool,
        left: bool,
        right: bool,
        index: u8,
        mute: bool,
        gain: u8,
    ) -> Result<()> {
        let mut payload: u16 = 0;

        if output {
            payload |= 1 << 15;
        }
        if input {
            payload |= 1 << 14;
        }
        if left {
            payload |= 1 << 13;
        }
        if right {
            payload |= 1 << 12;
        }
        if mute {
            payload |= 1 << 7;
        }
        payload |= ((index as u16) & 0x0F) << 8;
        payload |= (gain as u16) & 0x7F;

        self.cmd.cmd4(addr, 0x3, payload)?;
        Ok(())
    }

    pub fn write_to_output(&mut self, index: u8, buf: &[u8]) -> Poll<Result<usize>> {
        let output = self.get_output_stream_descriptor(index as usize).unwrap();
        let os = self.output_streams.get_mut(index as usize).unwrap();

        //let sample_size:usize = output.sample_size();
        let open_block = (output.link_position() as usize) / os.block_size();

        //log::trace!("Status: {:02X} Pos: {:08X} Output CTL: {:06X}", output.status(), output.link_position(), output.control());

        if os.current_block() == (open_block + 3) % NUM_SUB_BUFFS {
            // Block if we already are 3 buffers ahead
            Poll::Pending
        } else {
            Poll::Ready(os.write_block(buf))
        }
    }

    pub fn handle_interrupts(&mut self) -> bool {
        let intsts = self.regs.intsts.read();
        if ((intsts >> 31) & 1) == 1 {
            // Global Interrupt Status
            if ((intsts >> 30) & 1) == 1 {
                // Controller Interrupt Status
                self.handle_controller_interrupt();
            }

            let sis = intsts & 0x3FFFFFFF;
            if sis != 0 {
                self.handle_stream_interrupts(sis);
            }
        }
        intsts != 0
    }

    pub fn handle_controller_interrupt(&mut self) {}

    pub fn handle_stream_interrupts(&mut self, sis: u32) {
        let iss = self.num_input_streams();
        let oss = self.num_output_streams();
        let bss = self.num_bidirectional_streams();

        for i in 0..iss {
            if ((sis >> i) & 1) == 1 {
                let input = self.get_input_stream_descriptor(i).unwrap();
                input.clear_interrupts();
            }
        }

        for i in 0..oss {
            if ((sis >> (i + iss)) & 1) == 1 {
                let output = self.get_output_stream_descriptor(i).unwrap();
                output.clear_interrupts();
            }
        }

        for i in 0..bss {
            if ((sis >> (i + iss + oss)) & 1) == 1 {
                let bid = self.get_bidirectional_stream_descriptor(i).unwrap();
                bid.clear_interrupts();
            }
        }
    }

    fn validate_path(&mut self, path: &Vec<&str>) -> bool {
        log::debug!("Path: {:?}", path);
        let mut it = path.iter();
        match it.next() {
            Some(card_str) if (*card_str).starts_with("card") => {
                match usize::from_str_radix(&(*card_str)[4..], 10) {
                    Ok(card_num) => {
                        log::debug!("Card# {}", card_num);
                        match it.next() {
                            Some(codec_str) if (*codec_str).starts_with("codec#") => {
                                match usize::from_str_radix(&(*codec_str)[6..], 10) {
                                    Ok(_codec_num) => {
                                        //let id = self.next_id.fetch_add(1, Ordering::SeqCst);
                                        //self.handles.lock().insert(id, Handle::Disk(disk.clone(), 0));
                                        true
                                    }
                                    _ => false,
                                }
                            }
                            Some(pcmout_str) if (*pcmout_str).starts_with("pcmout") => {
                                match usize::from_str_radix(&(*pcmout_str)[6..], 10) {
                                    Ok(pcmout_num) => {
                                        log::debug!("pcmout {}", pcmout_num);
                                        true
                                    }
                                    _ => false,
                                }
                            }
                            Some(pcmin_str) if (*pcmin_str).starts_with("pcmin") => {
                                match usize::from_str_radix(&(*pcmin_str)[6..], 10) {
                                    Ok(pcmin_num) => {
                                        log::debug!("pcmin {}", pcmin_num);
                                        true
                                    }
                                    _ => false,
                                }
                            }
                            _ => false,
                        }
                    }
                    _ => false,
                }
            }
            Some(cards_str) if *cards_str == "cards" => true,
            _ => false,
        }
    }
}

impl Drop for IntelHDA {
    fn drop(&mut self) {
        log::debug!("IHDA: Deallocating IHDA driver.");
    }
}

impl SchemeSync for IntelHDA {
    fn open(&mut self, path: &str, _flags: usize, ctx: &CallerCtx) -> Result<OpenResult> {
        //let path: Vec<&str>;
        /*
        match str::from_utf8(_path) {
            Ok(p)  => {
                    path = p.split("/").collect();
                    if !self.validate_path(&path) {
                        return Err(Error::new(EINVAL));

                },
            Err(_) => {return Err(Error::new(EINVAL));},
        }*/

        // TODO:
        if ctx.uid != 0 {
            return Err(Error::new(EACCES));
        }
        let handle = match path.trim_matches('/') {
            //TODO: allow multiple codecs
            "codec" => Handle::StrBuf(self.dump_codec(0).into_bytes()),
            _ => Handle::Todo,
        };
        let id = self.next_id.fetch_add(1, Ordering::Relaxed);
        self.handles.lock().insert(id, handle);

        // TODO: always positioned?
        Ok(OpenResult::ThisScheme { number: id, flags: NewFdFlags::POSITIONED })
    }

    fn read(&mut self, id: usize, buf: &mut [u8], offset: u64, _flags: u32, _ctx: &CallerCtx) -> Result<usize> {
        let handles = self.handles.lock();
        let Some(Handle::StrBuf(strbuf)) = handles.get(&id) else {
            return Err(Error::new(EBADF));
        };

        let src = usize::try_from(offset).ok().and_then(|o| strbuf.get(o..)).unwrap_or(&[]);
        let len = src.len().min(buf.len());
        buf[..len].copy_from_slice(&src[..len]);
        Ok(len)
    }

    fn write(&mut self, id: usize, buf: &[u8], _offset: u64, _flags: u32, _ctx: &CallerCtx) -> Result<usize> {
        let index = {
            let mut handles = self.handles.lock();
            match handles.get_mut(&id).ok_or(Error::new(EBADF))? {
                Handle::Todo => 0,
                _ => return Err(Error::new(EBADF)),
            }
        };

        //log::debug!("Int count: {}", self.int_counter);

        match self.write_to_output(index, buf) {
            Poll::Ready(r) => r,
            Poll::Pending => Err(Error::new(EWOULDBLOCK)),
        }
    }

    fn fpath(&mut self, id: usize, buf: &mut [u8], _ctx: &CallerCtx) -> Result<usize> {
        let mut handles = self.handles.lock();
        let _handle = handles.get_mut(&id).ok_or(Error::new(EBADF))?;

        let mut i = 0;
        let scheme_path = b"/scheme/audiohw";
        while i < buf.len() && i < scheme_path.len() {
            buf[i] = scheme_path[i];
            i += 1;
        }
        Ok(i)
    }

    fn on_close(&mut self, id: usize) {
        let _ = self.handles.lock().remove(&id);
    }
}<|MERGE_RESOLUTION|>--- conflicted
+++ resolved
@@ -12,18 +12,11 @@
 
 use common::dma::Dma;
 use common::io::{Io, Mmio};
-<<<<<<< HEAD
+use common::timeout::Timeout;
+use redox_scheme::scheme::SchemeSync;
 use redox_scheme::CallerCtx;
 use redox_scheme::OpenResult;
-use redox_scheme::scheme::SchemeSync;
-use syscall::EWOULDBLOCK;
-use syscall::error::{Error, Result, EACCES, EBADF, EINVAL};
-=======
-use common::timeout::Timeout;
-use syscall::error::{Error, Result, EACCES, EBADF, EIO, EINVAL, ENODEV};
-use syscall::flag::{SEEK_CUR, SEEK_END, SEEK_SET};
-use syscall::scheme::SchemeBlockMut;
->>>>>>> 4d6581d4
+use syscall::error::{Error, Result, EACCES, EBADF, EINVAL, EIO, ENODEV, EWOULDBLOCK};
 
 use spin::Mutex;
 use syscall::schemev2::NewFdFlags;
@@ -399,7 +392,7 @@
     pub fn find_best_output_pin(&mut self) -> Result<WidgetAddr> {
         let outs = &self.output_pins;
         if outs.len() == 1 {
-            return Ok(outs[0])
+            return Ok(outs[0]);
         } else if outs.len() > 1 {
             //TODO: change output based on "unsolicited response" interrupts
             // Check for devices in this order: Headphone, Speaker, Line Out
@@ -422,7 +415,6 @@
                     }
                 }
             }
-
         }
         Err(Error::new(ENODEV))
     }
@@ -1019,22 +1011,42 @@
         self.handles.lock().insert(id, handle);
 
         // TODO: always positioned?
-        Ok(OpenResult::ThisScheme { number: id, flags: NewFdFlags::POSITIONED })
-    }
-
-    fn read(&mut self, id: usize, buf: &mut [u8], offset: u64, _flags: u32, _ctx: &CallerCtx) -> Result<usize> {
+        Ok(OpenResult::ThisScheme {
+            number: id,
+            flags: NewFdFlags::POSITIONED,
+        })
+    }
+
+    fn read(
+        &mut self,
+        id: usize,
+        buf: &mut [u8],
+        offset: u64,
+        _flags: u32,
+        _ctx: &CallerCtx,
+    ) -> Result<usize> {
         let handles = self.handles.lock();
         let Some(Handle::StrBuf(strbuf)) = handles.get(&id) else {
             return Err(Error::new(EBADF));
         };
 
-        let src = usize::try_from(offset).ok().and_then(|o| strbuf.get(o..)).unwrap_or(&[]);
+        let src = usize::try_from(offset)
+            .ok()
+            .and_then(|o| strbuf.get(o..))
+            .unwrap_or(&[]);
         let len = src.len().min(buf.len());
         buf[..len].copy_from_slice(&src[..len]);
         Ok(len)
     }
 
-    fn write(&mut self, id: usize, buf: &[u8], _offset: u64, _flags: u32, _ctx: &CallerCtx) -> Result<usize> {
+    fn write(
+        &mut self,
+        id: usize,
+        buf: &[u8],
+        _offset: u64,
+        _flags: u32,
+        _ctx: &CallerCtx,
+    ) -> Result<usize> {
         let index = {
             let mut handles = self.handles.lock();
             match handles.get_mut(&id).ok_or(Error::new(EBADF))? {
